--- conflicted
+++ resolved
@@ -1,139 +1,3 @@
-<<<<<<< HEAD
-# KorEduBench
-
-Korean Education Benchmark - Educational achievement standard classification system.
-
-## Description
-
-KorEduBench is a benchmark project for Korean educational achievement standard classification. It provides various methods for automatically mapping textbook texts to achievement standards:
-
-- **Embedding-based**: Cosine similarity, Cross-encoder
-- **Classification-based**: Multi-class classifiers (Focal loss, advanced techniques)
-- **LLM-based**: Zero-shot, Few-shot, Fine-tuned LLM (with Unsloth support)
-
-## Requirements
-
-- Python >= 3.11
-- See `pyproject.toml` for full dependencies
-
-## Installation
-
-### Local Environment
-
-```bash
-# Using uv (recommended)
-uv sync
-
-# Or using pip
-pip install -e .
-```
-
-### Google Colab
-
-```bash
-# Install uv in Colab (first time only)
-!pip install uv
-
-# Install project dependencies with Colab extras
-!uv sync --extra colab
-```
-
-**Alternative: Using pip**
-
-```python
-# Step 1: Install base dependencies (excluding unsloth)
-!pip install -r requirements_colab.txt
-
-# Step 2: Install unsloth with proper dependencies
-import os
-import re
-
-if "COLAB_" in "".join(os.environ.keys()):
-    import torch
-    v = re.match(r"[0-9\.]{3,}", str(torch.__version__)).group(0)
-    xformers = "xformers==" + ("0.0.32.post2" if v == "2.8.0" else "0.0.29.post3")
-    !pip install --no-deps bitsandbytes accelerate {xformers} peft trl triton cut_cross_entropy unsloth_zoo
-    !pip install sentencepiece protobuf "datasets>=3.4.1,<4.0.0" "huggingface_hub>=0.34.0" hf_transfer
-    !pip install --no-deps unsloth
-```
-
-**⚠️ Important**: Use `requirements_colab.txt` (not `requirements.txt`) in Colab to avoid dependency conflicts with `unsloth`.
-
-### Important: Package Versions
-
-This project requires specific package versions for compatibility with Unsloth:
-- `transformers==4.56.2` (newer versions may have issues)
-- `trl==0.22.2` (required for SFTTrainer)
-- `torch==2.8.0` with `xformers==0.0.32.post2`
-
-All version conflicts are managed by `uv.lock` file.
-
-## Quick Start
-
-### 1. Data Preprocessing
-```bash
-cd scripts && bash preprocess.sh
-```
-
-### 2. Run Evaluation
-```bash
-# Cosine similarity baseline
-bash cosine_similarity.sh
-
-# Cross-encoder
-bash cross_encoder.sh
-
-# LLM evaluation
-bash llm_text_classification.sh
-
-# LLM fine-tuning
-bash finetuning_llm.sh
-bash finetune_llm_text_classification.sh
-```
-
-### Detailed Usage
-For detailed script usage, see [`doc/SCRIPTS.md`](doc/SCRIPTS.md).
-
-## Project Structure
-
-```
-KorEduBench/
-├── src/                         # Source code
-│   ├── preprocessing/           # Data preprocessing
-│   ├── cosine_similarity/       # Embedding-based evaluation
-│   ├── cross_encoder/           # Cross-encoder
-│   ├── classification/          # Classifier training
-│   └── llm_text_classification/ # LLM-based classification
-├── dataset/                     # Datasets
-│   ├── train_80/               # Train data by subject (80 texts)
-│   ├── valid_80/               # Validation data by subject
-│   └── few_shot_examples/      # Few-shot examples
-├── model/                       # Trained models
-├── output/                      # Evaluation results
-├── scripts/                     # Execution scripts (11 scripts)
-└── doc/                         # Documentation
-    ├── PROJECT_STRUCTURE.md    # Detailed project structure
-    └── SCRIPTS.md              # Script usage guide
-```
-
-## Dataset
-
-- **Source**: [AI Hub - Curriculum-Level Subject Dataset](https://www.aihub.or.kr/aihubdata/data/view.do?dataSetSn=71855)
-- **Subjects**: Science, Korean, Math, English, Social Studies, Sociology, Ethics, Technology-Home Economics, Information (9 subjects)
-- **Split**: Train 80% / Validation 20%
-- **Samples**: Up to 80 texts per achievement standard
-
-## Documentation
-
-- **[PROJECT_STRUCTURE.md](doc/PROJECT_STRUCTURE.md)**: Project structure and data flow
-- **[SCRIPTS.md](doc/SCRIPTS.md)**: Detailed usage guide for 11 scripts
-- **[CODE_ANALYSIS.md](doc/CODE_ANALYSIS.md)**: Code analysis and technical documentation
-
-## License
-
-See LICENSE file for details.
-
-=======
 # KorEduBench
 
 Korean Education Benchmark - Educational achievement standard classification system.
@@ -307,4 +171,3 @@
 ## License
 
 See LICENSE file for details.
->>>>>>> 8bc25407
