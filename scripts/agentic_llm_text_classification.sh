--- conflicted
+++ resolved
@@ -119,13 +119,8 @@
         --device "$DEVICE" \
         --max-input-length "$MAX_INPUT_LENGTH" \
         --top-k "$TOP_K" \
-<<<<<<< HEAD
         --num-samples "$NUM_SAMPLES" \
-        --train-csv "$TRAIN_CSV" \
-=======
-        --max-samples-per-row "$MAX_SAMPLES_PER_ROW" \
         --train-csv "$SUBJECT_TRAIN_CSV" \
->>>>>>> 00dc5996
         --model-dir "$MODEL_DIR" \
         --infer-device "$INFER_DEVICE" \
         $FEW_SHOT_FLAG; then
