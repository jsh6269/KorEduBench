<<<<<<< HEAD
"""
Advanced Bi-Encoder Training for Text-to-Achievement Standard Matching

This is a PRACTICAL, HIGH-PERFORMANCE training script optimized for L40S GPU.
Focus: Maximum performance with reasonable compute budget.

Key Features:
1. Temperature-Scaled Contrastive Learning - Better convergence
2. Smart Hard Negative Mining - BM25 + Semantic hybrid
3. Korean-optimized Base Models - Best models for Korean text
4. Multiple Pooling Strategies - Automatic selection
5. Advanced Metrics - Recall@K, MRR, nDCG
6. Early Stopping & Best Model Selection
7. Mixed Precision Training (FP16)
8. Gradient Accumulation for larger effective batch size
"""

import argparse
import json
import sys
from collections import defaultdict
from pathlib import Path
from typing import Dict, List, Optional, Tuple

import numpy as np
import pandas as pd
import torch
import torch.nn as nn
import torch.nn.functional as F
from sentence_transformers import (
    InputExample,
    SentenceTransformer,
    losses,
    models,
    util,
)
from sklearn.model_selection import train_test_split
from torch.utils.data import DataLoader
from tqdm import tqdm

# BM25 for better hard negative mining
try:
    from rank_bm25 import BM25Okapi

    BM25_AVAILABLE = True
except ImportError:
    BM25_AVAILABLE = False
    print("Warning: rank-bm25 not available. Install with: pip install rank-bm25")

# Get project root (3 levels up from this file)
PROJECT_ROOT = Path(__file__).resolve().parent.parent.parent
sys.path.insert(0, str(PROJECT_ROOT))

from src.utils.common import detect_encoding
from src.utils.random_seed import set_train_random_seed


class SmartHardNegativeMiner:
    """
    Smart hard negative mining using hybrid BM25 + Semantic similarity.
    This gives better negatives than semantic-only approach.
    """

    def __init__(
        self, model: SentenceTransformer, top_k: int = 5, use_bm25: bool = True
    ):
        self.model = model
        self.top_k = top_k
        self.use_bm25 = use_bm25 and BM25_AVAILABLE

    def _tokenize_korean(self, text: str) -> List[str]:
        """Simple Korean tokenization (character-level for robustness)"""
        # Remove special characters and split
        import re

        text = re.sub(r"[^\w\s]", " ", text)
        return text.split()

    def mine_hard_negatives(
        self,
        queries: List[str],
        query_to_pos_content: Dict[str, str],
        all_contents: List[str],
        alpha: float = 0.5,
    ) -> List[InputExample]:
        """
        Find hard negatives using hybrid BM25 + Semantic similarity.

        Args:
            alpha: Weight for semantic similarity (1-alpha for BM25)
        """
        print("Mining hard negatives (Smart Hybrid Mining)...")

        # Semantic similarity scores
        print("  [1/3] Computing semantic similarities...")
        content_embeddings = self.model.encode(
            all_contents, convert_to_tensor=True, show_progress_bar=True, batch_size=64
        )

        query_embeddings = self.model.encode(
            queries, convert_to_tensor=True, show_progress_bar=True, batch_size=64
        )

        semantic_sims = util.cos_sim(query_embeddings, content_embeddings).cpu().numpy()

        # BM25 scores if available
        bm25_scores = None
        if self.use_bm25:
            print("  [2/3] Computing BM25 scores...")
            tokenized_corpus = [self._tokenize_korean(c) for c in all_contents]
            bm25 = BM25Okapi(tokenized_corpus)

            bm25_scores = np.zeros((len(queries), len(all_contents)))
            for i, query in enumerate(tqdm(queries, desc="    BM25")):
                tokenized_query = self._tokenize_korean(query)
                scores = bm25.get_scores(tokenized_query)
                # Normalize to [0, 1]
                if scores.max() > 0:
                    scores = scores / scores.max()
                bm25_scores[i] = scores

        # Combine scores
        print("  [3/3] Mining hard negatives...")
        if bm25_scores is not None:
            # Normalize semantic scores to [0, 1]
            semantic_sims = (semantic_sims + 1) / 2  # from [-1, 1] to [0, 1]
            # Hybrid scoring
            combined_scores = alpha * semantic_sims + (1 - alpha) * bm25_scores
        else:
            combined_scores = semantic_sims

        hard_negative_pairs = []
        for i, query in enumerate(queries):
            pos_content = query_to_pos_content[query]
            pos_idx = all_contents.index(pos_content)

            # Get top-k most similar contents (excluding positive)
            scores = combined_scores[i].copy()
            scores[pos_idx] = -999  # Exclude positive

            # Get diverse hard negatives (top-k from high similarity)
            top_indices = np.argsort(scores)[-self.top_k :][::-1]

            for idx in top_indices:
                neg_content = all_contents[idx]
                if neg_content != pos_content:
                    hard_negative_pairs.append(InputExample(texts=[query, neg_content]))

        print(f"  ✓ Mined {len(hard_negative_pairs)} hard negative pairs")
        return hard_negative_pairs


class TemperatureScaledLoss(nn.Module):
    """
    Temperature-scaled Multiple Negatives Ranking Loss.
    Temperature scaling improves contrastive learning performance.
    """

    def __init__(self, model: SentenceTransformer, temperature: float = 0.05):
        super().__init__()
        self.model = model
        self.temperature = temperature
        self.base_loss = losses.MultipleNegativesRankingLoss(model)
        self.base_loss.scale = 1.0 / temperature

    def forward(self, sentence_features, labels):
        return self.base_loss(sentence_features, labels)


class AdvancedEvaluator:
    """Comprehensive evaluation with multiple metrics"""

    def __init__(self, model: SentenceTransformer):
        self.model = model

    def evaluate(
        self,
        queries: List[str],
        ground_truth_contents: List[str],
        all_contents: List[str],
        k_values: List[int] = [1, 3, 5, 10],
        batch_size: int = 64,
    ) -> Dict[str, float]:
        """Evaluate with Recall@K, MRR, and nDCG"""

        # Encode with larger batch size for faster evaluation
        query_embeddings = self.model.encode(
            queries,
            convert_to_tensor=True,
            show_progress_bar=False,
            batch_size=batch_size,
        )

        content_embeddings = self.model.encode(
            all_contents,
            convert_to_tensor=True,
            show_progress_bar=False,
            batch_size=batch_size,
        )

        # Compute similarities
        similarities = util.cos_sim(query_embeddings, content_embeddings)

        # Metrics
        recall_at_k = {k: 0.0 for k in k_values}
        mrr = 0.0
        ndcg_at_k = {k: 0.0 for k in k_values}
        avg_rank = 0.0

        for i, (query, gt_content) in enumerate(zip(queries, ground_truth_contents)):
            try:
                gt_idx = all_contents.index(gt_content)
            except ValueError:
                continue

            # Get ranked indices
            scores = similarities[i].cpu().numpy()
            ranked_indices = np.argsort(scores)[::-1]

            # Find rank of ground truth
            rank = np.where(ranked_indices == gt_idx)[0][0] + 1
            avg_rank += rank

            # Recall@K
            for k in k_values:
                if rank <= k:
                    recall_at_k[k] += 1

            # MRR
            mrr += 1.0 / rank

            # nDCG@K
            for k in k_values:
                if rank <= k:
                    ndcg_at_k[k] += 1.0 / np.log2(rank + 1)

        n = len(queries)
        metrics = {
            **{f"recall@{k}": recall_at_k[k] / n for k in k_values},
            "mrr": mrr / n,
            **{f"ndcg@{k}": ndcg_at_k[k] / n for k in k_values},
            "avg_rank": avg_rank / n,
        }

        return metrics


def get_best_korean_model(model_name: str) -> str:
    """
    Map model shortcuts to best Korean models for L40S GPU.
    """
    model_map = {
        "roberta-base": "klue/roberta-base",
        "roberta-large": "klue/roberta-large",
        "electra": "snunlp/KR-ELECTRA-discriminator",
        "bert-base": "klue/bert-base",
        "auto": "klue/roberta-large",  # Default to large for L40S
    }

    return model_map.get(model_name, model_name)


def build_training_data(
    df: pd.DataFrame, max_samples_per_row: int = None
) -> Tuple[List[InputExample], Dict[str, str], List[str]]:
    """Build training pairs and mappings"""

    sample_cols = [c for c in df.columns if c.startswith("text_")]
    pairs = []
    query_to_content = {}
    all_contents = df["content"].astype(str).str.strip().unique().tolist()

    # Positive pairs
    for _, row in df.iterrows():
        content = str(row["content"]).strip()
        texts = [
            str(row[c]).strip()
            for c in sample_cols
            if pd.notna(row[c]) and str(row[c]).strip() != ""
        ]

        if max_samples_per_row:
            texts = texts[:max_samples_per_row]

        for text in texts:
            pairs.append(InputExample(texts=[text, content]))
            query_to_content[text] = content

    return pairs, query_to_content, all_contents


def train_advanced_biencoder(
    input_csv: str,
    base_model: str = "klue/roberta-large",
    output_dir: str = None,
    encoding: str = None,
    test_size: float = 0.2,
    batch_size: int = 32,
    gradient_accumulation_steps: int = 1,
    epochs: int = 15,
    lr: float = 2e-5,
    temperature: float = 0.05,
    max_samples_per_row: int = None,
    hard_negative_mining: bool = True,
    hard_negative_epochs: List[int] = None,
    hard_negative_top_k: int = 5,
    mixed_precision: bool = True,
    early_stopping_patience: int = 4,
    pooling_mode: str = "mean",
):
    """
    Train advanced bi-encoder with state-of-the-art techniques.

    Optimized for L40S GPU (48GB VRAM) - can handle larger models and batches.
    """

    # Setup
    if output_dir is None:
        output_dir = PROJECT_ROOT / "model" / "biencoder_advanced"
    output_dir = Path(output_dir)
    output_dir.mkdir(parents=True, exist_ok=True)

    if not encoding:
        encoding = detect_encoding(input_csv)

    if hard_negative_epochs is None:
        # More frequent hard negative mining for better performance
        hard_negative_epochs = [2, 4, 6, 8, 10]

    # Get best model for Korean
    base_model = get_best_korean_model(base_model)

    # Load data
    print("=" * 80)
    print("ADVANCED BI-ENCODER TRAINING")
    print("=" * 80)
    print(f"\n📊 Loading data from: {input_csv}")
    df = pd.read_csv(input_csv, encoding=encoding)
    if "content" not in df.columns or "code" not in df.columns:
        raise ValueError("CSV must contain 'code' and 'content' columns.")

    # Split train/test
    train_df, test_df = train_test_split(df, test_size=test_size, random_state=42)
    print(f"   Train rows: {len(train_df)} | Test rows: {len(test_df)}")

    # Build training data
    train_pairs, train_query_to_content, train_contents = build_training_data(
        train_df, max_samples_per_row
    )
    test_pairs, test_query_to_content, test_contents = build_training_data(
        test_df, max_samples_per_row
    )

    train_queries = list(train_query_to_content.keys())
    test_queries = list(test_query_to_content.keys())
    test_gt_contents = [test_query_to_content[q] for q in test_queries]

    print(f"   Train pairs: {len(train_pairs)} | Test pairs: {len(test_pairs)}")
    print(f"   Unique train contents: {len(train_contents)}")
    print(f"   Unique test contents: {len(test_contents)}")

    # Load model
    print(f"\n🤖 Loading model: {base_model}")
    model = SentenceTransformer(base_model)

    # Customize pooling if needed
    if pooling_mode == "cls":
        print("   Using CLS token pooling")
        word_embedding_model = model._first_module()
        pooling_model = models.Pooling(
            word_embedding_model.get_word_embedding_dimension(),
            pooling_mode_cls_token=True,
            pooling_mode_mean_tokens=False,
        )
        model = SentenceTransformer(modules=[word_embedding_model, pooling_model])
    else:
        print("   Using mean pooling (default)")

    # Move to GPU if available
    device = torch.device("cuda" if torch.cuda.is_available() else "cpu")
    model = model.to(device)
    print(f"   Device: {device}")
    if torch.cuda.is_available():
        print(f"   GPU: {torch.cuda.get_device_name(0)}")
        print(
            f"   GPU Memory: {torch.cuda.get_device_properties(0).total_memory / 1e9:.1f} GB"
        )

    # Setup loss with temperature scaling
    print(f"\n🔥 Loss: Temperature-Scaled Contrastive (T={temperature})")
    train_loss = TemperatureScaledLoss(model, temperature=temperature)

    # Effective batch size
    effective_batch_size = batch_size * gradient_accumulation_steps
    print(f"\n📦 Batch Configuration:")
    print(f"   Per-device batch size: {batch_size}")
    print(f"   Gradient accumulation: {gradient_accumulation_steps}")
    print(f"   Effective batch size: {effective_batch_size}")
    print(f"   Mixed precision (FP16): {mixed_precision}")

    # Training hyperparameters
    print(f"\n⚙️  Hyperparameters:")
    print(f"   Epochs: {epochs}")
    print(f"   Learning rate: {lr}")
    print(f"   Early stopping patience: {early_stopping_patience}")
    print(f"   Hard negative mining: {hard_negative_mining}")
    if hard_negative_mining:
        print(f"   Hard negative epochs: {hard_negative_epochs}")
        print(f"   Hard negative top-k: {hard_negative_top_k}")

    # Evaluator
    evaluator = AdvancedEvaluator(model)

    # Training loop with custom control
    best_mrr = 0.0
    best_recall_at_1 = 0.0
    patience_counter = 0
    training_history = []

    print("\n" + "=" * 80)
    print("🚀 STARTING TRAINING")
    print("=" * 80)

    for epoch in range(epochs):
        print(f"\n{'='*80}")
        print(f"📅 Epoch {epoch + 1}/{epochs}")
        print(f"{'='*80}")

        # Hard negative mining at specific epochs
        current_train_pairs = train_pairs.copy()
        if hard_negative_mining and epoch in hard_negative_epochs:
            print(f"\n⛏️  [Epoch {epoch + 1}] Performing smart hard negative mining...")
            miner = SmartHardNegativeMiner(
                model, top_k=hard_negative_top_k, use_bm25=True
            )
            hard_negatives = miner.mine_hard_negatives(
                train_queries,
                train_query_to_content,
                train_contents,
                alpha=0.7,  # 70% semantic, 30% BM25
            )
            current_train_pairs.extend(hard_negatives)
            print(f"   Total training pairs: {len(current_train_pairs)}")

        # Create dataloader
        train_dataloader = DataLoader(
            current_train_pairs, shuffle=True, batch_size=batch_size
        )

        # Calculate warmup steps (10% of first epoch)
        warmup_steps = int(len(train_dataloader) * 0.1) if epoch == 0 else 0

        # Train for one epoch
        print(f"\n🏋️  Training...")
        model.fit(
            train_objectives=[(train_dataloader, train_loss)],
            epochs=1,
            warmup_steps=warmup_steps,
            optimizer_params={"lr": lr},
            scheduler="warmuplinear" if epoch == 0 else "constantlr",
            show_progress_bar=True,
            use_amp=mixed_precision,
        )

        # Evaluate
        print("\n📊 Evaluating...")
        metrics = evaluator.evaluate(
            test_queries,
            test_gt_contents,
            test_contents,
            k_values=[1, 3, 5, 10, 20, 50],
            batch_size=64,
        )

        print("\n" + "=" * 80)
        print("📈 EVALUATION RESULTS")
        print("=" * 80)

        # Group metrics by type
        recall_metrics = {k: v for k, v in metrics.items() if k.startswith("recall")}
        ndcg_metrics = {k: v for k, v in metrics.items() if k.startswith("ndcg")}
        other_metrics = {
            k: v
            for k, v in metrics.items()
            if not (k.startswith("recall") or k.startswith("ndcg"))
        }

        print("\n🎯 Recall Metrics:")
        for metric_name, value in recall_metrics.items():
            print(f"   {metric_name:15s}: {value:.4f}")

        print("\n🏆 Ranking Metrics:")
        for metric_name, value in other_metrics.items():
            print(f"   {metric_name:15s}: {value:.4f}")

        print("\n📊 nDCG Metrics:")
        for metric_name, value in ndcg_metrics.items():
            print(f"   {metric_name:15s}: {value:.4f}")

        print("=" * 80)

        # Save history
        epoch_history = {"epoch": epoch + 1, **metrics}
        training_history.append(epoch_history)

        # Save best model (use MRR as primary metric, Recall@1 as secondary)
        current_mrr = metrics["mrr"]
        current_recall_at_1 = metrics["recall@1"]

        is_best = False
        if current_mrr > best_mrr:
            is_best = True
            best_mrr = current_mrr
            best_recall_at_1 = current_recall_at_1
        elif current_mrr == best_mrr and current_recall_at_1 > best_recall_at_1:
            is_best = True
            best_recall_at_1 = current_recall_at_1

        if is_best:
            patience_counter = 0
            best_model_path = output_dir / "best_model"
            model.save(str(best_model_path))
            print(f"\n✅ NEW BEST MODEL!")
            print(f"   MRR: {best_mrr:.4f} | Recall@1: {best_recall_at_1:.4f}")
            print(f"   Saved to: {best_model_path}")
        else:
            patience_counter += 1
            print(
                f"\n⏸️  No improvement. Patience: {patience_counter}/{early_stopping_patience}"
            )

        # Save checkpoint every epoch
        checkpoint_path = output_dir / f"checkpoint_epoch_{epoch + 1}"
        model.save(str(checkpoint_path))

        # Early stopping
        if patience_counter >= early_stopping_patience:
            print(f"\n{'='*80}")
            print(f"⛔ Early stopping triggered at epoch {epoch + 1}")
            print(f"   Best MRR: {best_mrr:.4f}")
            print(f"   Best Recall@1: {best_recall_at_1:.4f}")
            print(f"{'='*80}")
            break

    # Save final model
    final_model_path = output_dir / "final_model"
    model.save(str(final_model_path))
    print(f"\nFinal model saved to: {final_model_path}")

    # Save training history
    history_path = output_dir / "training_history.json"
    with open(history_path, "w", encoding="utf-8") as f:
        json.dump(training_history, f, indent=2, ensure_ascii=False)
    print(f"Training history saved to: {history_path}")

    # Save best metrics
    best_metrics_path = output_dir / "best_metrics.json"
    best_epoch_data = max(training_history, key=lambda x: x["mrr"])
    with open(best_metrics_path, "w", encoding="utf-8") as f:
        json.dump(best_epoch_data, f, indent=2, ensure_ascii=False)
    print(f"Best metrics saved to: {best_metrics_path}")

    print("\n" + "=" * 80)
    print("Training Complete!")
    print(f"Best MRR: {best_mrr:.4f}")
    print(f"Best model: {output_dir / 'best_model'}")
    print("=" * 80)

    return model, training_history


if __name__ == "__main__":
    parser = argparse.ArgumentParser(
        description="Advanced Bi-Encoder Training for Text-to-Achievement Standard Matching"
    )

    # Data arguments
    parser.add_argument(
        "--input_csv",
        type=str,
        required=True,
        help="Path to CSV file with code, content, and text_ columns",
    )
    parser.add_argument("--encoding", type=str, default=None, help="CSV file encoding")
    parser.add_argument("--test_size", type=float, default=0.2, help="Test split ratio")
    parser.add_argument(
        "--max_samples_per_row", type=int, default=None, help="Max text samples per row"
    )

    # Model arguments
    parser.add_argument(
        "--base_model",
        type=str,
        default="klue/roberta-base",
        help="Base model name or path",
    )
    parser.add_argument(
        "--output_dir",
        type=str,
        default=None,
        help="Output directory (default: {PROJECT_ROOT}/model/biencoder_advanced)",
    )

    # Training arguments
    parser.add_argument("--batch_size", type=int, default=16, help="Batch size")
    parser.add_argument(
        "--gradient_accumulation_steps",
        type=int,
        default=2,
        help="Gradient accumulation steps",
    )
    parser.add_argument("--epochs", type=int, default=10, help="Number of epochs")
    parser.add_argument("--lr", type=float, default=2e-5, help="Learning rate")
    parser.add_argument(
        "--early_stopping_patience", type=int, default=3, help="Early stopping patience"
    )

    # Advanced features
    parser.add_argument(
        "--hard_negative_mining",
        action="store_true",
        default=True,
        help="Enable hard negative mining",
    )
    parser.add_argument(
        "--hard_negative_epochs",
        type=int,
        nargs="+",
        default=[2, 4, 6],
        help="Epochs to mine hard negatives",
    )
    parser.add_argument(
        "--mixed_precision",
        action="store_true",
        default=True,
        help="Use mixed precision training (FP16)",
    )
    parser.add_argument(
        "--no_hard_negative_mining",
        action="store_true",
        help="Disable hard negative mining",
    )
    parser.add_argument(
        "--no_mixed_precision",
        action="store_true",
        help="Disable mixed precision training",
    )

    args = parser.parse_args()

    # Handle negative flags
    if args.no_hard_negative_mining:
        args.hard_negative_mining = False
    if args.no_mixed_precision:
        args.mixed_precision = False

    # Set random seed
    set_train_random_seed(42)

    # Train
    train_advanced_biencoder(
        input_csv=args.input_csv,
        base_model=args.base_model,
        output_dir=args.output_dir,
        encoding=args.encoding,
        test_size=args.test_size,
        batch_size=args.batch_size,
        gradient_accumulation_steps=args.gradient_accumulation_steps,
        epochs=args.epochs,
        lr=args.lr,
        max_samples_per_row=args.max_samples_per_row,
        hard_negative_mining=args.hard_negative_mining,
        hard_negative_epochs=args.hard_negative_epochs,
        mixed_precision=args.mixed_precision,
        early_stopping_patience=args.early_stopping_patience,
    )
=======
"""
Advanced Bi-Encoder Training for Text-to-Achievement Standard Matching

This is a PRACTICAL, HIGH-PERFORMANCE training script optimized for L40S GPU.
Focus: Maximum performance with reasonable compute budget.

Key Features:
1. Temperature-Scaled Contrastive Learning - Better convergence
2. Smart Hard Negative Mining - BM25 + Semantic hybrid
3. Korean-optimized Base Models - Best models for Korean text
4. Multiple Pooling Strategies - Automatic selection
5. Advanced Metrics - Recall@K, MRR, nDCG
6. Early Stopping & Best Model Selection
7. Mixed Precision Training (FP16)
8. Gradient Accumulation for larger effective batch size
"""

import argparse
import json
import sys
from collections import defaultdict
from pathlib import Path
from typing import Dict, List, Optional, Tuple

import numpy as np
import pandas as pd
import torch
import torch.nn as nn
import torch.nn.functional as F
from sentence_transformers import (
    InputExample,
    SentenceTransformer,
    losses,
    models,
    util,
)
from sklearn.model_selection import train_test_split
from torch.utils.data import DataLoader
from tqdm import tqdm

# BM25 for better hard negative mining
try:
    from rank_bm25 import BM25Okapi

    BM25_AVAILABLE = True
except ImportError:
    BM25_AVAILABLE = False
    print("Warning: rank-bm25 not available. Install with: pip install rank-bm25")

# Get project root (3 levels up from this file)
PROJECT_ROOT = Path(__file__).resolve().parent.parent.parent
sys.path.insert(0, str(PROJECT_ROOT))

from src.utils.common import detect_encoding
from src.utils.random_seed import set_train_random_seed


class SmartHardNegativeMiner:
    """
    Smart hard negative mining using hybrid BM25 + Semantic similarity.
    This gives better negatives than semantic-only approach.
    """

    def __init__(
        self, model: SentenceTransformer, top_k: int = 5, use_bm25: bool = True
    ):
        self.model = model
        self.top_k = top_k
        self.use_bm25 = use_bm25 and BM25_AVAILABLE

    def _tokenize_korean(self, text: str) -> List[str]:
        """Simple Korean tokenization (character-level for robustness)"""
        # Remove special characters and split
        import re

        text = re.sub(r"[^\w\s]", " ", text)
        return text.split()

    def mine_hard_negatives(
        self,
        queries: List[str],
        query_to_pos_content: Dict[str, str],
        all_contents: List[str],
        alpha: float = 0.5,
    ) -> List[InputExample]:
        """
        Find hard negatives using hybrid BM25 + Semantic similarity.

        Args:
            alpha: Weight for semantic similarity (1-alpha for BM25)
        """
        print("Mining hard negatives (Smart Hybrid Mining)...")

        # Semantic similarity scores
        print("  [1/3] Computing semantic similarities...")
        content_embeddings = self.model.encode(
            all_contents, convert_to_tensor=True, show_progress_bar=True, batch_size=64
        )

        query_embeddings = self.model.encode(
            queries, convert_to_tensor=True, show_progress_bar=True, batch_size=64
        )

        semantic_sims = util.cos_sim(query_embeddings, content_embeddings).cpu().numpy()

        # BM25 scores if available
        bm25_scores = None
        if self.use_bm25:
            print("  [2/3] Computing BM25 scores...")
            tokenized_corpus = [self._tokenize_korean(c) for c in all_contents]
            bm25 = BM25Okapi(tokenized_corpus)

            bm25_scores = np.zeros((len(queries), len(all_contents)))
            for i, query in enumerate(tqdm(queries, desc="    BM25")):
                tokenized_query = self._tokenize_korean(query)
                scores = bm25.get_scores(tokenized_query)
                # Normalize to [0, 1]
                if scores.max() > 0:
                    scores = scores / scores.max()
                bm25_scores[i] = scores

        # Combine scores
        print("  [3/3] Mining hard negatives...")
        if bm25_scores is not None:
            # Normalize semantic scores to [0, 1]
            semantic_sims = (semantic_sims + 1) / 2  # from [-1, 1] to [0, 1]
            # Hybrid scoring
            combined_scores = alpha * semantic_sims + (1 - alpha) * bm25_scores
        else:
            combined_scores = semantic_sims

        hard_negative_pairs = []
        for i, query in enumerate(queries):
            pos_content = query_to_pos_content[query]
            pos_idx = all_contents.index(pos_content)

            # Get top-k most similar contents (excluding positive)
            scores = combined_scores[i].copy()
            scores[pos_idx] = -999  # Exclude positive

            # Get diverse hard negatives (top-k from high similarity)
            top_indices = np.argsort(scores)[-self.top_k :][::-1]

            for idx in top_indices:
                neg_content = all_contents[idx]
                if neg_content != pos_content:
                    hard_negative_pairs.append(InputExample(texts=[query, neg_content]))

        print(f"  ✓ Mined {len(hard_negative_pairs)} hard negative pairs")
        return hard_negative_pairs


class TemperatureScaledLoss(nn.Module):
    """
    Temperature-scaled Multiple Negatives Ranking Loss.
    Temperature scaling improves contrastive learning performance.
    """

    def __init__(self, model: SentenceTransformer, temperature: float = 0.05):
        super().__init__()
        self.model = model
        self.temperature = temperature
        self.base_loss = losses.MultipleNegativesRankingLoss(model)
        self.base_loss.scale = 1.0 / temperature

    def forward(self, sentence_features, labels):
        return self.base_loss(sentence_features, labels)


class AdvancedEvaluator:
    """Comprehensive evaluation with multiple metrics"""

    def __init__(self, model: SentenceTransformer):
        self.model = model

    def evaluate(
        self,
        queries: List[str],
        ground_truth_contents: List[str],
        all_contents: List[str],
        k_values: List[int] = [1, 3, 5, 10],
        batch_size: int = 64,
    ) -> Dict[str, float]:
        """Evaluate with Recall@K, MRR, and nDCG"""

        # Encode with larger batch size for faster evaluation
        query_embeddings = self.model.encode(
            queries,
            convert_to_tensor=True,
            show_progress_bar=False,
            batch_size=batch_size,
        )

        content_embeddings = self.model.encode(
            all_contents,
            convert_to_tensor=True,
            show_progress_bar=False,
            batch_size=batch_size,
        )

        # Compute similarities
        similarities = util.cos_sim(query_embeddings, content_embeddings)

        # Metrics
        recall_at_k = {k: 0.0 for k in k_values}
        mrr = 0.0
        ndcg_at_k = {k: 0.0 for k in k_values}
        avg_rank = 0.0

        for i, (query, gt_content) in enumerate(zip(queries, ground_truth_contents)):
            try:
                gt_idx = all_contents.index(gt_content)
            except ValueError:
                continue

            # Get ranked indices
            scores = similarities[i].cpu().numpy()
            ranked_indices = np.argsort(scores)[::-1]

            # Find rank of ground truth
            rank = np.where(ranked_indices == gt_idx)[0][0] + 1
            avg_rank += rank

            # Recall@K
            for k in k_values:
                if rank <= k:
                    recall_at_k[k] += 1

            # MRR
            mrr += 1.0 / rank

            # nDCG@K
            for k in k_values:
                if rank <= k:
                    ndcg_at_k[k] += 1.0 / np.log2(rank + 1)

        n = len(queries)
        metrics = {
            **{f"recall@{k}": recall_at_k[k] / n for k in k_values},
            "mrr": mrr / n,
            **{f"ndcg@{k}": ndcg_at_k[k] / n for k in k_values},
            "avg_rank": avg_rank / n,
        }

        return metrics


def get_best_korean_model(model_name: str) -> str:
    """
    Map model shortcuts to best Korean models for L40S GPU.
    """
    model_map = {
        "roberta-base": "klue/roberta-base",
        "roberta-large": "klue/roberta-large",
        "electra": "snunlp/KR-ELECTRA-discriminator",
        "bert-base": "klue/bert-base",
        "auto": "klue/roberta-large",  # Default to large for L40S
    }

    return model_map.get(model_name, model_name)


def build_training_data(
    df: pd.DataFrame, max_samples_per_row: int = None
) -> Tuple[List[InputExample], Dict[str, str], List[str]]:
    """Build training pairs and mappings"""

    sample_cols = [c for c in df.columns if c.startswith("text_")]
    pairs = []
    query_to_content = {}
    all_contents = df["content"].astype(str).str.strip().unique().tolist()

    # Positive pairs
    for _, row in df.iterrows():
        content = str(row["content"]).strip()
        texts = [
            str(row[c]).strip()
            for c in sample_cols
            if pd.notna(row[c]) and str(row[c]).strip() != ""
        ]

        if max_samples_per_row:
            texts = texts[:max_samples_per_row]

        for text in texts:
            pairs.append(InputExample(texts=[text, content]))
            query_to_content[text] = content

    return pairs, query_to_content, all_contents


def train_advanced_biencoder(
    input_csv: str,
    base_model: str = "klue/roberta-large",
    output_dir: str = None,
    encoding: str = None,
    test_size: float = 0.2,
    batch_size: int = 32,
    gradient_accumulation_steps: int = 1,
    epochs: int = 15,
    lr: float = 2e-5,
    temperature: float = 0.05,
    max_samples_per_row: int = None,
    hard_negative_mining: bool = True,
    hard_negative_epochs: List[int] = None,
    hard_negative_top_k: int = 5,
    mixed_precision: bool = True,
    early_stopping_patience: int = 4,
    pooling_mode: str = "mean",
):
    """
    Train advanced bi-encoder with state-of-the-art techniques.

    Optimized for L40S GPU (48GB VRAM) - can handle larger models and batches.
    """

    # Setup
    if output_dir is None:
        output_dir = PROJECT_ROOT / "model" / "biencoder_advanced"
    output_dir = Path(output_dir)
    output_dir.mkdir(parents=True, exist_ok=True)

    if not encoding:
        encoding = detect_encoding(input_csv)

    if hard_negative_epochs is None:
        # More frequent hard negative mining for better performance
        hard_negative_epochs = [2, 4, 6, 8, 10]

    # Get best model for Korean
    base_model = get_best_korean_model(base_model)

    # Load data
    print("=" * 80)
    print("ADVANCED BI-ENCODER TRAINING")
    print("=" * 80)
    print(f"\n Loading data from: {input_csv}")
    df = pd.read_csv(input_csv, encoding=encoding)
    if "content" not in df.columns or "code" not in df.columns:
        raise ValueError("CSV must contain 'code' and 'content' columns.")

    # Split train/test
    train_df, test_df = train_test_split(df, test_size=test_size, random_state=42)
    print(f"   Train rows: {len(train_df)} | Test rows: {len(test_df)}")

    # Build training data
    train_pairs, train_query_to_content, train_contents = build_training_data(
        train_df, max_samples_per_row
    )
    test_pairs, test_query_to_content, test_contents = build_training_data(
        test_df, max_samples_per_row
    )

    train_queries = list(train_query_to_content.keys())
    test_queries = list(test_query_to_content.keys())
    test_gt_contents = [test_query_to_content[q] for q in test_queries]

    print(f"   Train pairs: {len(train_pairs)} | Test pairs: {len(test_pairs)}")
    print(f"   Unique train contents: {len(train_contents)}")
    print(f"   Unique test contents: {len(test_contents)}")

    # Load model
    print(f"\nLoading model: {base_model}")
    model = SentenceTransformer(base_model)

    # Customize pooling if needed
    if pooling_mode == "cls":
        print("   Using CLS token pooling")
        word_embedding_model = model._first_module()
        pooling_model = models.Pooling(
            word_embedding_model.get_word_embedding_dimension(),
            pooling_mode_cls_token=True,
            pooling_mode_mean_tokens=False,
        )
        model = SentenceTransformer(modules=[word_embedding_model, pooling_model])
    else:
        print("   Using mean pooling (default)")

    # Move to GPU if available
    device = torch.device("cuda" if torch.cuda.is_available() else "cpu")
    model = model.to(device)
    print(f"   Device: {device}")
    if torch.cuda.is_available():
        print(f"   GPU: {torch.cuda.get_device_name(0)}")
        print(
            f"   GPU Memory: {torch.cuda.get_device_properties(0).total_memory / 1e9:.1f} GB"
        )

    # Setup loss with temperature scaling
    print(f"\nLoss: Temperature-Scaled Contrastive (T={temperature})")
    train_loss = TemperatureScaledLoss(model, temperature=temperature)

    # Effective batch size
    effective_batch_size = batch_size * gradient_accumulation_steps
    print(f"\nBatch Configuration:")
    print(f"   Per-device batch size: {batch_size}")
    print(f"   Gradient accumulation: {gradient_accumulation_steps}")
    print(f"   Effective batch size: {effective_batch_size}")
    print(f"   Mixed precision (FP16): {mixed_precision}")

    # Training hyperparameters
    print(f"\nHyperparameters:")
    print(f"   Epochs: {epochs}")
    print(f"   Learning rate: {lr}")
    print(f"   Early stopping patience: {early_stopping_patience}")
    print(f"   Hard negative mining: {hard_negative_mining}")
    if hard_negative_mining:
        print(f"   Hard negative epochs: {hard_negative_epochs}")
        print(f"   Hard negative top-k: {hard_negative_top_k}")

    # Evaluator
    evaluator = AdvancedEvaluator(model)

    # Training loop with custom control
    best_mrr = 0.0
    best_recall_at_1 = 0.0
    patience_counter = 0
    training_history = []

    print("\n" + "=" * 80)
    print("STARTING TRAINING")
    print("=" * 80)

    for epoch in range(epochs):
        print(f"\n{'='*80}")
        print(f"Epoch {epoch + 1}/{epochs}")
        print(f"{'='*80}")

        # Hard negative mining at specific epochs
        current_train_pairs = train_pairs.copy()
        if hard_negative_mining and epoch in hard_negative_epochs:
            print(f"\n [Epoch {epoch + 1}] Performing smart hard negative mining...")
            miner = SmartHardNegativeMiner(
                model, top_k=hard_negative_top_k, use_bm25=True
            )
            hard_negatives = miner.mine_hard_negatives(
                train_queries,
                train_query_to_content,
                train_contents,
                alpha=0.7,  # 70% semantic, 30% BM25
            )
            current_train_pairs.extend(hard_negatives)
            print(f"   Total training pairs: {len(current_train_pairs)}")

        # Create dataloader
        train_dataloader = DataLoader(
            current_train_pairs, shuffle=True, batch_size=batch_size
        )

        # Calculate warmup steps (10% of first epoch)
        warmup_steps = int(len(train_dataloader) * 0.1) if epoch == 0 else 0

        # Train for one epoch
        print(f"\n Training...")
        model.fit(
            train_objectives=[(train_dataloader, train_loss)],
            epochs=1,
            warmup_steps=warmup_steps,
            optimizer_params={"lr": lr},
            scheduler="warmuplinear" if epoch == 0 else "constantlr",
            show_progress_bar=True,
            use_amp=mixed_precision,
        )

        # Evaluate
        print("\n Evaluating...")
        metrics = evaluator.evaluate(
            test_queries,
            test_gt_contents,
            test_contents,
            k_values=[1, 3, 5, 10, 20, 50],
            batch_size=64,
        )

        print("\n" + "=" * 80)
        print(" EVALUATION RESULTS")
        print("=" * 80)

        # Group metrics by type
        recall_metrics = {k: v for k, v in metrics.items() if k.startswith("recall")}
        ndcg_metrics = {k: v for k, v in metrics.items() if k.startswith("ndcg")}
        other_metrics = {
            k: v
            for k, v in metrics.items()
            if not (k.startswith("recall") or k.startswith("ndcg"))
        }

        print("\n Recall Metrics:")
        for metric_name, value in recall_metrics.items():
            print(f"   {metric_name:15s}: {value:.4f}")

        print("\n Ranking Metrics:")
        for metric_name, value in other_metrics.items():
            print(f"   {metric_name:15s}: {value:.4f}")

        print("\n nDCG Metrics:")
        for metric_name, value in ndcg_metrics.items():
            print(f"   {metric_name:15s}: {value:.4f}")

        print("=" * 80)

        # Save history
        epoch_history = {"epoch": epoch + 1, **metrics}
        training_history.append(epoch_history)

        # Save best model (use MRR as primary metric, Recall@1 as secondary)
        current_mrr = metrics["mrr"]
        current_recall_at_1 = metrics["recall@1"]

        is_best = False
        if current_mrr > best_mrr:
            is_best = True
            best_mrr = current_mrr
            best_recall_at_1 = current_recall_at_1
        elif current_mrr == best_mrr and current_recall_at_1 > best_recall_at_1:
            is_best = True
            best_recall_at_1 = current_recall_at_1

        if is_best:
            patience_counter = 0
            best_model_path = output_dir / "best_model"
            model.save(str(best_model_path))
            print(f"\n NEW BEST MODEL!")
            print(f"   MRR: {best_mrr:.4f} | Recall@1: {best_recall_at_1:.4f}")
            print(f"   Saved to: {best_model_path}")
        else:
            patience_counter += 1
            print(
                f"\n No improvement. Patience: {patience_counter}/{early_stopping_patience}"
            )

        # Save checkpoint every epoch
        checkpoint_path = output_dir / f"checkpoint_epoch_{epoch + 1}"
        model.save(str(checkpoint_path))

        # Early stopping
        if patience_counter >= early_stopping_patience:
            print(f"\n{'='*80}")
            print(f" Early stopping triggered at epoch {epoch + 1}")
            print(f"   Best MRR: {best_mrr:.4f}")
            print(f"   Best Recall@1: {best_recall_at_1:.4f}")
            print(f"{'='*80}")
            break

    # Save final model
    final_model_path = output_dir / "final_model"
    model.save(str(final_model_path))
    print(f"\nFinal model saved to: {final_model_path}")

    # Save training history
    history_path = output_dir / "training_history.json"
    with open(history_path, "w", encoding="utf-8") as f:
        json.dump(training_history, f, indent=2, ensure_ascii=False)
    print(f"Training history saved to: {history_path}")

    # Save best metrics
    best_metrics_path = output_dir / "best_metrics.json"
    best_epoch_data = max(training_history, key=lambda x: x["mrr"])
    with open(best_metrics_path, "w", encoding="utf-8") as f:
        json.dump(best_epoch_data, f, indent=2, ensure_ascii=False)
    print(f"Best metrics saved to: {best_metrics_path}")

    print("\n" + "=" * 80)
    print("Training Complete!")
    print(f"Best MRR: {best_mrr:.4f}")
    print(f"Best model: {output_dir / 'best_model'}")
    print("=" * 80)

    return model, training_history


if __name__ == "__main__":
    parser = argparse.ArgumentParser(
        description="Advanced Bi-Encoder Training for Text-to-Achievement Standard Matching"
    )

    # Data arguments
    parser.add_argument(
        "--input_csv",
        type=str,
        required=True,
        help="Path to CSV file with code, content, and text_ columns",
    )
    parser.add_argument("--encoding", type=str, default=None, help="CSV file encoding")
    parser.add_argument("--test_size", type=float, default=0.2, help="Test split ratio")
    parser.add_argument(
        "--max_samples_per_row", type=int, default=None, help="Max text samples per row"
    )

    # Model arguments
    parser.add_argument(
        "--base_model",
        type=str,
        default="klue/roberta-base",
        help="Base model name or path",
    )
    parser.add_argument(
        "--output_dir",
        type=str,
        default=None,
        help="Output directory (default: {PROJECT_ROOT}/model/biencoder_advanced)",
    )

    # Training arguments
    parser.add_argument("--batch_size", type=int, default=16, help="Batch size")
    parser.add_argument(
        "--gradient_accumulation_steps",
        type=int,
        default=2,
        help="Gradient accumulation steps",
    )
    parser.add_argument("--epochs", type=int, default=10, help="Number of epochs")
    parser.add_argument("--lr", type=float, default=2e-5, help="Learning rate")
    parser.add_argument(
        "--early_stopping_patience", type=int, default=3, help="Early stopping patience"
    )

    # Advanced features
    parser.add_argument(
        "--hard_negative_mining",
        action="store_true",
        default=True,
        help="Enable hard negative mining",
    )
    parser.add_argument(
        "--hard_negative_epochs",
        type=int,
        nargs="+",
        default=[2, 4, 6],
        help="Epochs to mine hard negatives",
    )
    parser.add_argument(
        "--mixed_precision",
        action="store_true",
        default=True,
        help="Use mixed precision training (FP16)",
    )
    parser.add_argument(
        "--no_hard_negative_mining",
        action="store_true",
        help="Disable hard negative mining",
    )
    parser.add_argument(
        "--no_mixed_precision",
        action="store_true",
        help="Disable mixed precision training",
    )

    args = parser.parse_args()

    # Handle negative flags
    if args.no_hard_negative_mining:
        args.hard_negative_mining = False
    if args.no_mixed_precision:
        args.mixed_precision = False

    # Set random seed
    set_train_random_seed(42)

    # Train
    train_advanced_biencoder(
        input_csv=args.input_csv,
        base_model=args.base_model,
        output_dir=args.output_dir,
        encoding=args.encoding,
        test_size=args.test_size,
        batch_size=args.batch_size,
        gradient_accumulation_steps=args.gradient_accumulation_steps,
        epochs=args.epochs,
        lr=args.lr,
        max_samples_per_row=args.max_samples_per_row,
        hard_negative_mining=args.hard_negative_mining,
        hard_negative_epochs=args.hard_negative_epochs,
        mixed_precision=args.mixed_precision,
        early_stopping_patience=args.early_stopping_patience,
    )
>>>>>>> 8bc25407
<|MERGE_RESOLUTION|>--- conflicted
+++ resolved
@@ -1,4 +1,3 @@
-<<<<<<< HEAD
 """
 Advanced Bi-Encoder Training for Text-to-Achievement Standard Matching
 
@@ -335,7 +334,7 @@
     print("=" * 80)
     print("ADVANCED BI-ENCODER TRAINING")
     print("=" * 80)
-    print(f"\n📊 Loading data from: {input_csv}")
+    print(f"\n Loading data from: {input_csv}")
     df = pd.read_csv(input_csv, encoding=encoding)
     if "content" not in df.columns or "code" not in df.columns:
         raise ValueError("CSV must contain 'code' and 'content' columns.")
@@ -361,7 +360,7 @@
     print(f"   Unique test contents: {len(test_contents)}")
 
     # Load model
-    print(f"\n🤖 Loading model: {base_model}")
+    print(f"\nLoading model: {base_model}")
     model = SentenceTransformer(base_model)
 
     # Customize pooling if needed
@@ -388,19 +387,19 @@
         )
 
     # Setup loss with temperature scaling
-    print(f"\n🔥 Loss: Temperature-Scaled Contrastive (T={temperature})")
+    print(f"\nLoss: Temperature-Scaled Contrastive (T={temperature})")
     train_loss = TemperatureScaledLoss(model, temperature=temperature)
 
     # Effective batch size
     effective_batch_size = batch_size * gradient_accumulation_steps
-    print(f"\n📦 Batch Configuration:")
+    print(f"\nBatch Configuration:")
     print(f"   Per-device batch size: {batch_size}")
     print(f"   Gradient accumulation: {gradient_accumulation_steps}")
     print(f"   Effective batch size: {effective_batch_size}")
     print(f"   Mixed precision (FP16): {mixed_precision}")
 
     # Training hyperparameters
-    print(f"\n⚙️  Hyperparameters:")
+    print(f"\nHyperparameters:")
     print(f"   Epochs: {epochs}")
     print(f"   Learning rate: {lr}")
     print(f"   Early stopping patience: {early_stopping_patience}")
@@ -419,18 +418,18 @@
     training_history = []
 
     print("\n" + "=" * 80)
-    print("🚀 STARTING TRAINING")
+    print("STARTING TRAINING")
     print("=" * 80)
 
     for epoch in range(epochs):
         print(f"\n{'='*80}")
-        print(f"📅 Epoch {epoch + 1}/{epochs}")
+        print(f"Epoch {epoch + 1}/{epochs}")
         print(f"{'='*80}")
 
         # Hard negative mining at specific epochs
         current_train_pairs = train_pairs.copy()
         if hard_negative_mining and epoch in hard_negative_epochs:
-            print(f"\n⛏️  [Epoch {epoch + 1}] Performing smart hard negative mining...")
+            print(f"\n [Epoch {epoch + 1}] Performing smart hard negative mining...")
             miner = SmartHardNegativeMiner(
                 model, top_k=hard_negative_top_k, use_bm25=True
             )
@@ -452,7 +451,7 @@
         warmup_steps = int(len(train_dataloader) * 0.1) if epoch == 0 else 0
 
         # Train for one epoch
-        print(f"\n🏋️  Training...")
+        print(f"\n Training...")
         model.fit(
             train_objectives=[(train_dataloader, train_loss)],
             epochs=1,
@@ -464,7 +463,7 @@
         )
 
         # Evaluate
-        print("\n📊 Evaluating...")
+        print("\n Evaluating...")
         metrics = evaluator.evaluate(
             test_queries,
             test_gt_contents,
@@ -474,7 +473,7 @@
         )
 
         print("\n" + "=" * 80)
-        print("📈 EVALUATION RESULTS")
+        print(" EVALUATION RESULTS")
         print("=" * 80)
 
         # Group metrics by type
@@ -486,15 +485,15 @@
             if not (k.startswith("recall") or k.startswith("ndcg"))
         }
 
-        print("\n🎯 Recall Metrics:")
+        print("\n Recall Metrics:")
         for metric_name, value in recall_metrics.items():
             print(f"   {metric_name:15s}: {value:.4f}")
 
-        print("\n🏆 Ranking Metrics:")
+        print("\n Ranking Metrics:")
         for metric_name, value in other_metrics.items():
             print(f"   {metric_name:15s}: {value:.4f}")
 
-        print("\n📊 nDCG Metrics:")
+        print("\n nDCG Metrics:")
         for metric_name, value in ndcg_metrics.items():
             print(f"   {metric_name:15s}: {value:.4f}")
 
@@ -521,13 +520,13 @@
             patience_counter = 0
             best_model_path = output_dir / "best_model"
             model.save(str(best_model_path))
-            print(f"\n✅ NEW BEST MODEL!")
+            print(f"\n NEW BEST MODEL!")
             print(f"   MRR: {best_mrr:.4f} | Recall@1: {best_recall_at_1:.4f}")
             print(f"   Saved to: {best_model_path}")
         else:
             patience_counter += 1
             print(
-                f"\n⏸️  No improvement. Patience: {patience_counter}/{early_stopping_patience}"
+                f"\n No improvement. Patience: {patience_counter}/{early_stopping_patience}"
             )
 
         # Save checkpoint every epoch
@@ -537,7 +536,7 @@
         # Early stopping
         if patience_counter >= early_stopping_patience:
             print(f"\n{'='*80}")
-            print(f"⛔ Early stopping triggered at epoch {epoch + 1}")
+            print(f" Early stopping triggered at epoch {epoch + 1}")
             print(f"   Best MRR: {best_mrr:.4f}")
             print(f"   Best Recall@1: {best_recall_at_1:.4f}")
             print(f"{'='*80}")
@@ -674,682 +673,4 @@
         hard_negative_epochs=args.hard_negative_epochs,
         mixed_precision=args.mixed_precision,
         early_stopping_patience=args.early_stopping_patience,
-    )
-=======
-"""
-Advanced Bi-Encoder Training for Text-to-Achievement Standard Matching
-
-This is a PRACTICAL, HIGH-PERFORMANCE training script optimized for L40S GPU.
-Focus: Maximum performance with reasonable compute budget.
-
-Key Features:
-1. Temperature-Scaled Contrastive Learning - Better convergence
-2. Smart Hard Negative Mining - BM25 + Semantic hybrid
-3. Korean-optimized Base Models - Best models for Korean text
-4. Multiple Pooling Strategies - Automatic selection
-5. Advanced Metrics - Recall@K, MRR, nDCG
-6. Early Stopping & Best Model Selection
-7. Mixed Precision Training (FP16)
-8. Gradient Accumulation for larger effective batch size
-"""
-
-import argparse
-import json
-import sys
-from collections import defaultdict
-from pathlib import Path
-from typing import Dict, List, Optional, Tuple
-
-import numpy as np
-import pandas as pd
-import torch
-import torch.nn as nn
-import torch.nn.functional as F
-from sentence_transformers import (
-    InputExample,
-    SentenceTransformer,
-    losses,
-    models,
-    util,
-)
-from sklearn.model_selection import train_test_split
-from torch.utils.data import DataLoader
-from tqdm import tqdm
-
-# BM25 for better hard negative mining
-try:
-    from rank_bm25 import BM25Okapi
-
-    BM25_AVAILABLE = True
-except ImportError:
-    BM25_AVAILABLE = False
-    print("Warning: rank-bm25 not available. Install with: pip install rank-bm25")
-
-# Get project root (3 levels up from this file)
-PROJECT_ROOT = Path(__file__).resolve().parent.parent.parent
-sys.path.insert(0, str(PROJECT_ROOT))
-
-from src.utils.common import detect_encoding
-from src.utils.random_seed import set_train_random_seed
-
-
-class SmartHardNegativeMiner:
-    """
-    Smart hard negative mining using hybrid BM25 + Semantic similarity.
-    This gives better negatives than semantic-only approach.
-    """
-
-    def __init__(
-        self, model: SentenceTransformer, top_k: int = 5, use_bm25: bool = True
-    ):
-        self.model = model
-        self.top_k = top_k
-        self.use_bm25 = use_bm25 and BM25_AVAILABLE
-
-    def _tokenize_korean(self, text: str) -> List[str]:
-        """Simple Korean tokenization (character-level for robustness)"""
-        # Remove special characters and split
-        import re
-
-        text = re.sub(r"[^\w\s]", " ", text)
-        return text.split()
-
-    def mine_hard_negatives(
-        self,
-        queries: List[str],
-        query_to_pos_content: Dict[str, str],
-        all_contents: List[str],
-        alpha: float = 0.5,
-    ) -> List[InputExample]:
-        """
-        Find hard negatives using hybrid BM25 + Semantic similarity.
-
-        Args:
-            alpha: Weight for semantic similarity (1-alpha for BM25)
-        """
-        print("Mining hard negatives (Smart Hybrid Mining)...")
-
-        # Semantic similarity scores
-        print("  [1/3] Computing semantic similarities...")
-        content_embeddings = self.model.encode(
-            all_contents, convert_to_tensor=True, show_progress_bar=True, batch_size=64
-        )
-
-        query_embeddings = self.model.encode(
-            queries, convert_to_tensor=True, show_progress_bar=True, batch_size=64
-        )
-
-        semantic_sims = util.cos_sim(query_embeddings, content_embeddings).cpu().numpy()
-
-        # BM25 scores if available
-        bm25_scores = None
-        if self.use_bm25:
-            print("  [2/3] Computing BM25 scores...")
-            tokenized_corpus = [self._tokenize_korean(c) for c in all_contents]
-            bm25 = BM25Okapi(tokenized_corpus)
-
-            bm25_scores = np.zeros((len(queries), len(all_contents)))
-            for i, query in enumerate(tqdm(queries, desc="    BM25")):
-                tokenized_query = self._tokenize_korean(query)
-                scores = bm25.get_scores(tokenized_query)
-                # Normalize to [0, 1]
-                if scores.max() > 0:
-                    scores = scores / scores.max()
-                bm25_scores[i] = scores
-
-        # Combine scores
-        print("  [3/3] Mining hard negatives...")
-        if bm25_scores is not None:
-            # Normalize semantic scores to [0, 1]
-            semantic_sims = (semantic_sims + 1) / 2  # from [-1, 1] to [0, 1]
-            # Hybrid scoring
-            combined_scores = alpha * semantic_sims + (1 - alpha) * bm25_scores
-        else:
-            combined_scores = semantic_sims
-
-        hard_negative_pairs = []
-        for i, query in enumerate(queries):
-            pos_content = query_to_pos_content[query]
-            pos_idx = all_contents.index(pos_content)
-
-            # Get top-k most similar contents (excluding positive)
-            scores = combined_scores[i].copy()
-            scores[pos_idx] = -999  # Exclude positive
-
-            # Get diverse hard negatives (top-k from high similarity)
-            top_indices = np.argsort(scores)[-self.top_k :][::-1]
-
-            for idx in top_indices:
-                neg_content = all_contents[idx]
-                if neg_content != pos_content:
-                    hard_negative_pairs.append(InputExample(texts=[query, neg_content]))
-
-        print(f"  ✓ Mined {len(hard_negative_pairs)} hard negative pairs")
-        return hard_negative_pairs
-
-
-class TemperatureScaledLoss(nn.Module):
-    """
-    Temperature-scaled Multiple Negatives Ranking Loss.
-    Temperature scaling improves contrastive learning performance.
-    """
-
-    def __init__(self, model: SentenceTransformer, temperature: float = 0.05):
-        super().__init__()
-        self.model = model
-        self.temperature = temperature
-        self.base_loss = losses.MultipleNegativesRankingLoss(model)
-        self.base_loss.scale = 1.0 / temperature
-
-    def forward(self, sentence_features, labels):
-        return self.base_loss(sentence_features, labels)
-
-
-class AdvancedEvaluator:
-    """Comprehensive evaluation with multiple metrics"""
-
-    def __init__(self, model: SentenceTransformer):
-        self.model = model
-
-    def evaluate(
-        self,
-        queries: List[str],
-        ground_truth_contents: List[str],
-        all_contents: List[str],
-        k_values: List[int] = [1, 3, 5, 10],
-        batch_size: int = 64,
-    ) -> Dict[str, float]:
-        """Evaluate with Recall@K, MRR, and nDCG"""
-
-        # Encode with larger batch size for faster evaluation
-        query_embeddings = self.model.encode(
-            queries,
-            convert_to_tensor=True,
-            show_progress_bar=False,
-            batch_size=batch_size,
-        )
-
-        content_embeddings = self.model.encode(
-            all_contents,
-            convert_to_tensor=True,
-            show_progress_bar=False,
-            batch_size=batch_size,
-        )
-
-        # Compute similarities
-        similarities = util.cos_sim(query_embeddings, content_embeddings)
-
-        # Metrics
-        recall_at_k = {k: 0.0 for k in k_values}
-        mrr = 0.0
-        ndcg_at_k = {k: 0.0 for k in k_values}
-        avg_rank = 0.0
-
-        for i, (query, gt_content) in enumerate(zip(queries, ground_truth_contents)):
-            try:
-                gt_idx = all_contents.index(gt_content)
-            except ValueError:
-                continue
-
-            # Get ranked indices
-            scores = similarities[i].cpu().numpy()
-            ranked_indices = np.argsort(scores)[::-1]
-
-            # Find rank of ground truth
-            rank = np.where(ranked_indices == gt_idx)[0][0] + 1
-            avg_rank += rank
-
-            # Recall@K
-            for k in k_values:
-                if rank <= k:
-                    recall_at_k[k] += 1
-
-            # MRR
-            mrr += 1.0 / rank
-
-            # nDCG@K
-            for k in k_values:
-                if rank <= k:
-                    ndcg_at_k[k] += 1.0 / np.log2(rank + 1)
-
-        n = len(queries)
-        metrics = {
-            **{f"recall@{k}": recall_at_k[k] / n for k in k_values},
-            "mrr": mrr / n,
-            **{f"ndcg@{k}": ndcg_at_k[k] / n for k in k_values},
-            "avg_rank": avg_rank / n,
-        }
-
-        return metrics
-
-
-def get_best_korean_model(model_name: str) -> str:
-    """
-    Map model shortcuts to best Korean models for L40S GPU.
-    """
-    model_map = {
-        "roberta-base": "klue/roberta-base",
-        "roberta-large": "klue/roberta-large",
-        "electra": "snunlp/KR-ELECTRA-discriminator",
-        "bert-base": "klue/bert-base",
-        "auto": "klue/roberta-large",  # Default to large for L40S
-    }
-
-    return model_map.get(model_name, model_name)
-
-
-def build_training_data(
-    df: pd.DataFrame, max_samples_per_row: int = None
-) -> Tuple[List[InputExample], Dict[str, str], List[str]]:
-    """Build training pairs and mappings"""
-
-    sample_cols = [c for c in df.columns if c.startswith("text_")]
-    pairs = []
-    query_to_content = {}
-    all_contents = df["content"].astype(str).str.strip().unique().tolist()
-
-    # Positive pairs
-    for _, row in df.iterrows():
-        content = str(row["content"]).strip()
-        texts = [
-            str(row[c]).strip()
-            for c in sample_cols
-            if pd.notna(row[c]) and str(row[c]).strip() != ""
-        ]
-
-        if max_samples_per_row:
-            texts = texts[:max_samples_per_row]
-
-        for text in texts:
-            pairs.append(InputExample(texts=[text, content]))
-            query_to_content[text] = content
-
-    return pairs, query_to_content, all_contents
-
-
-def train_advanced_biencoder(
-    input_csv: str,
-    base_model: str = "klue/roberta-large",
-    output_dir: str = None,
-    encoding: str = None,
-    test_size: float = 0.2,
-    batch_size: int = 32,
-    gradient_accumulation_steps: int = 1,
-    epochs: int = 15,
-    lr: float = 2e-5,
-    temperature: float = 0.05,
-    max_samples_per_row: int = None,
-    hard_negative_mining: bool = True,
-    hard_negative_epochs: List[int] = None,
-    hard_negative_top_k: int = 5,
-    mixed_precision: bool = True,
-    early_stopping_patience: int = 4,
-    pooling_mode: str = "mean",
-):
-    """
-    Train advanced bi-encoder with state-of-the-art techniques.
-
-    Optimized for L40S GPU (48GB VRAM) - can handle larger models and batches.
-    """
-
-    # Setup
-    if output_dir is None:
-        output_dir = PROJECT_ROOT / "model" / "biencoder_advanced"
-    output_dir = Path(output_dir)
-    output_dir.mkdir(parents=True, exist_ok=True)
-
-    if not encoding:
-        encoding = detect_encoding(input_csv)
-
-    if hard_negative_epochs is None:
-        # More frequent hard negative mining for better performance
-        hard_negative_epochs = [2, 4, 6, 8, 10]
-
-    # Get best model for Korean
-    base_model = get_best_korean_model(base_model)
-
-    # Load data
-    print("=" * 80)
-    print("ADVANCED BI-ENCODER TRAINING")
-    print("=" * 80)
-    print(f"\n Loading data from: {input_csv}")
-    df = pd.read_csv(input_csv, encoding=encoding)
-    if "content" not in df.columns or "code" not in df.columns:
-        raise ValueError("CSV must contain 'code' and 'content' columns.")
-
-    # Split train/test
-    train_df, test_df = train_test_split(df, test_size=test_size, random_state=42)
-    print(f"   Train rows: {len(train_df)} | Test rows: {len(test_df)}")
-
-    # Build training data
-    train_pairs, train_query_to_content, train_contents = build_training_data(
-        train_df, max_samples_per_row
-    )
-    test_pairs, test_query_to_content, test_contents = build_training_data(
-        test_df, max_samples_per_row
-    )
-
-    train_queries = list(train_query_to_content.keys())
-    test_queries = list(test_query_to_content.keys())
-    test_gt_contents = [test_query_to_content[q] for q in test_queries]
-
-    print(f"   Train pairs: {len(train_pairs)} | Test pairs: {len(test_pairs)}")
-    print(f"   Unique train contents: {len(train_contents)}")
-    print(f"   Unique test contents: {len(test_contents)}")
-
-    # Load model
-    print(f"\nLoading model: {base_model}")
-    model = SentenceTransformer(base_model)
-
-    # Customize pooling if needed
-    if pooling_mode == "cls":
-        print("   Using CLS token pooling")
-        word_embedding_model = model._first_module()
-        pooling_model = models.Pooling(
-            word_embedding_model.get_word_embedding_dimension(),
-            pooling_mode_cls_token=True,
-            pooling_mode_mean_tokens=False,
-        )
-        model = SentenceTransformer(modules=[word_embedding_model, pooling_model])
-    else:
-        print("   Using mean pooling (default)")
-
-    # Move to GPU if available
-    device = torch.device("cuda" if torch.cuda.is_available() else "cpu")
-    model = model.to(device)
-    print(f"   Device: {device}")
-    if torch.cuda.is_available():
-        print(f"   GPU: {torch.cuda.get_device_name(0)}")
-        print(
-            f"   GPU Memory: {torch.cuda.get_device_properties(0).total_memory / 1e9:.1f} GB"
-        )
-
-    # Setup loss with temperature scaling
-    print(f"\nLoss: Temperature-Scaled Contrastive (T={temperature})")
-    train_loss = TemperatureScaledLoss(model, temperature=temperature)
-
-    # Effective batch size
-    effective_batch_size = batch_size * gradient_accumulation_steps
-    print(f"\nBatch Configuration:")
-    print(f"   Per-device batch size: {batch_size}")
-    print(f"   Gradient accumulation: {gradient_accumulation_steps}")
-    print(f"   Effective batch size: {effective_batch_size}")
-    print(f"   Mixed precision (FP16): {mixed_precision}")
-
-    # Training hyperparameters
-    print(f"\nHyperparameters:")
-    print(f"   Epochs: {epochs}")
-    print(f"   Learning rate: {lr}")
-    print(f"   Early stopping patience: {early_stopping_patience}")
-    print(f"   Hard negative mining: {hard_negative_mining}")
-    if hard_negative_mining:
-        print(f"   Hard negative epochs: {hard_negative_epochs}")
-        print(f"   Hard negative top-k: {hard_negative_top_k}")
-
-    # Evaluator
-    evaluator = AdvancedEvaluator(model)
-
-    # Training loop with custom control
-    best_mrr = 0.0
-    best_recall_at_1 = 0.0
-    patience_counter = 0
-    training_history = []
-
-    print("\n" + "=" * 80)
-    print("STARTING TRAINING")
-    print("=" * 80)
-
-    for epoch in range(epochs):
-        print(f"\n{'='*80}")
-        print(f"Epoch {epoch + 1}/{epochs}")
-        print(f"{'='*80}")
-
-        # Hard negative mining at specific epochs
-        current_train_pairs = train_pairs.copy()
-        if hard_negative_mining and epoch in hard_negative_epochs:
-            print(f"\n [Epoch {epoch + 1}] Performing smart hard negative mining...")
-            miner = SmartHardNegativeMiner(
-                model, top_k=hard_negative_top_k, use_bm25=True
-            )
-            hard_negatives = miner.mine_hard_negatives(
-                train_queries,
-                train_query_to_content,
-                train_contents,
-                alpha=0.7,  # 70% semantic, 30% BM25
-            )
-            current_train_pairs.extend(hard_negatives)
-            print(f"   Total training pairs: {len(current_train_pairs)}")
-
-        # Create dataloader
-        train_dataloader = DataLoader(
-            current_train_pairs, shuffle=True, batch_size=batch_size
-        )
-
-        # Calculate warmup steps (10% of first epoch)
-        warmup_steps = int(len(train_dataloader) * 0.1) if epoch == 0 else 0
-
-        # Train for one epoch
-        print(f"\n Training...")
-        model.fit(
-            train_objectives=[(train_dataloader, train_loss)],
-            epochs=1,
-            warmup_steps=warmup_steps,
-            optimizer_params={"lr": lr},
-            scheduler="warmuplinear" if epoch == 0 else "constantlr",
-            show_progress_bar=True,
-            use_amp=mixed_precision,
-        )
-
-        # Evaluate
-        print("\n Evaluating...")
-        metrics = evaluator.evaluate(
-            test_queries,
-            test_gt_contents,
-            test_contents,
-            k_values=[1, 3, 5, 10, 20, 50],
-            batch_size=64,
-        )
-
-        print("\n" + "=" * 80)
-        print(" EVALUATION RESULTS")
-        print("=" * 80)
-
-        # Group metrics by type
-        recall_metrics = {k: v for k, v in metrics.items() if k.startswith("recall")}
-        ndcg_metrics = {k: v for k, v in metrics.items() if k.startswith("ndcg")}
-        other_metrics = {
-            k: v
-            for k, v in metrics.items()
-            if not (k.startswith("recall") or k.startswith("ndcg"))
-        }
-
-        print("\n Recall Metrics:")
-        for metric_name, value in recall_metrics.items():
-            print(f"   {metric_name:15s}: {value:.4f}")
-
-        print("\n Ranking Metrics:")
-        for metric_name, value in other_metrics.items():
-            print(f"   {metric_name:15s}: {value:.4f}")
-
-        print("\n nDCG Metrics:")
-        for metric_name, value in ndcg_metrics.items():
-            print(f"   {metric_name:15s}: {value:.4f}")
-
-        print("=" * 80)
-
-        # Save history
-        epoch_history = {"epoch": epoch + 1, **metrics}
-        training_history.append(epoch_history)
-
-        # Save best model (use MRR as primary metric, Recall@1 as secondary)
-        current_mrr = metrics["mrr"]
-        current_recall_at_1 = metrics["recall@1"]
-
-        is_best = False
-        if current_mrr > best_mrr:
-            is_best = True
-            best_mrr = current_mrr
-            best_recall_at_1 = current_recall_at_1
-        elif current_mrr == best_mrr and current_recall_at_1 > best_recall_at_1:
-            is_best = True
-            best_recall_at_1 = current_recall_at_1
-
-        if is_best:
-            patience_counter = 0
-            best_model_path = output_dir / "best_model"
-            model.save(str(best_model_path))
-            print(f"\n NEW BEST MODEL!")
-            print(f"   MRR: {best_mrr:.4f} | Recall@1: {best_recall_at_1:.4f}")
-            print(f"   Saved to: {best_model_path}")
-        else:
-            patience_counter += 1
-            print(
-                f"\n No improvement. Patience: {patience_counter}/{early_stopping_patience}"
-            )
-
-        # Save checkpoint every epoch
-        checkpoint_path = output_dir / f"checkpoint_epoch_{epoch + 1}"
-        model.save(str(checkpoint_path))
-
-        # Early stopping
-        if patience_counter >= early_stopping_patience:
-            print(f"\n{'='*80}")
-            print(f" Early stopping triggered at epoch {epoch + 1}")
-            print(f"   Best MRR: {best_mrr:.4f}")
-            print(f"   Best Recall@1: {best_recall_at_1:.4f}")
-            print(f"{'='*80}")
-            break
-
-    # Save final model
-    final_model_path = output_dir / "final_model"
-    model.save(str(final_model_path))
-    print(f"\nFinal model saved to: {final_model_path}")
-
-    # Save training history
-    history_path = output_dir / "training_history.json"
-    with open(history_path, "w", encoding="utf-8") as f:
-        json.dump(training_history, f, indent=2, ensure_ascii=False)
-    print(f"Training history saved to: {history_path}")
-
-    # Save best metrics
-    best_metrics_path = output_dir / "best_metrics.json"
-    best_epoch_data = max(training_history, key=lambda x: x["mrr"])
-    with open(best_metrics_path, "w", encoding="utf-8") as f:
-        json.dump(best_epoch_data, f, indent=2, ensure_ascii=False)
-    print(f"Best metrics saved to: {best_metrics_path}")
-
-    print("\n" + "=" * 80)
-    print("Training Complete!")
-    print(f"Best MRR: {best_mrr:.4f}")
-    print(f"Best model: {output_dir / 'best_model'}")
-    print("=" * 80)
-
-    return model, training_history
-
-
-if __name__ == "__main__":
-    parser = argparse.ArgumentParser(
-        description="Advanced Bi-Encoder Training for Text-to-Achievement Standard Matching"
-    )
-
-    # Data arguments
-    parser.add_argument(
-        "--input_csv",
-        type=str,
-        required=True,
-        help="Path to CSV file with code, content, and text_ columns",
-    )
-    parser.add_argument("--encoding", type=str, default=None, help="CSV file encoding")
-    parser.add_argument("--test_size", type=float, default=0.2, help="Test split ratio")
-    parser.add_argument(
-        "--max_samples_per_row", type=int, default=None, help="Max text samples per row"
-    )
-
-    # Model arguments
-    parser.add_argument(
-        "--base_model",
-        type=str,
-        default="klue/roberta-base",
-        help="Base model name or path",
-    )
-    parser.add_argument(
-        "--output_dir",
-        type=str,
-        default=None,
-        help="Output directory (default: {PROJECT_ROOT}/model/biencoder_advanced)",
-    )
-
-    # Training arguments
-    parser.add_argument("--batch_size", type=int, default=16, help="Batch size")
-    parser.add_argument(
-        "--gradient_accumulation_steps",
-        type=int,
-        default=2,
-        help="Gradient accumulation steps",
-    )
-    parser.add_argument("--epochs", type=int, default=10, help="Number of epochs")
-    parser.add_argument("--lr", type=float, default=2e-5, help="Learning rate")
-    parser.add_argument(
-        "--early_stopping_patience", type=int, default=3, help="Early stopping patience"
-    )
-
-    # Advanced features
-    parser.add_argument(
-        "--hard_negative_mining",
-        action="store_true",
-        default=True,
-        help="Enable hard negative mining",
-    )
-    parser.add_argument(
-        "--hard_negative_epochs",
-        type=int,
-        nargs="+",
-        default=[2, 4, 6],
-        help="Epochs to mine hard negatives",
-    )
-    parser.add_argument(
-        "--mixed_precision",
-        action="store_true",
-        default=True,
-        help="Use mixed precision training (FP16)",
-    )
-    parser.add_argument(
-        "--no_hard_negative_mining",
-        action="store_true",
-        help="Disable hard negative mining",
-    )
-    parser.add_argument(
-        "--no_mixed_precision",
-        action="store_true",
-        help="Disable mixed precision training",
-    )
-
-    args = parser.parse_args()
-
-    # Handle negative flags
-    if args.no_hard_negative_mining:
-        args.hard_negative_mining = False
-    if args.no_mixed_precision:
-        args.mixed_precision = False
-
-    # Set random seed
-    set_train_random_seed(42)
-
-    # Train
-    train_advanced_biencoder(
-        input_csv=args.input_csv,
-        base_model=args.base_model,
-        output_dir=args.output_dir,
-        encoding=args.encoding,
-        test_size=args.test_size,
-        batch_size=args.batch_size,
-        gradient_accumulation_steps=args.gradient_accumulation_steps,
-        epochs=args.epochs,
-        lr=args.lr,
-        max_samples_per_row=args.max_samples_per_row,
-        hard_negative_mining=args.hard_negative_mining,
-        hard_negative_epochs=args.hard_negative_epochs,
-        mixed_precision=args.mixed_precision,
-        early_stopping_patience=args.early_stopping_patience,
-    )
->>>>>>> 8bc25407
+    )