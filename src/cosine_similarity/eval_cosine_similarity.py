<<<<<<< HEAD
import argparse
import json
import os
import sys
from pathlib import Path

import numpy as np
import torch
from sentence_transformers import SentenceTransformer, util
from tqdm import tqdm

# Get project root (3 levels up from this file)
PROJECT_ROOT = Path(__file__).resolve().parent.parent.parent
sys.path.insert(0, str(PROJECT_ROOT))

from src.utils.data_loader import load_evaluation_data
from src.utils.random_seed import set_predict_random_seed


def evaluate_cosine_similarity_baseline(
    input_csv: str,
    model_name: str,
    encoding: str | None,
    json_path: str = None,
    max_samples_per_row: int = None,
):
    if json_path is None:
        json_path = PROJECT_ROOT / "output" / "cosine_similarity" / "results.json"
    json_path = str(json_path)

    # Load and preprocess data
    data = load_evaluation_data(input_csv, encoding, max_samples_per_row)

    # Extract data for convenience
    contents = data.contents
    codes = data.codes
    sample_texts = data.sample_texts
    true_codes = data.true_codes
    subject = data.subject
    num_rows = data.num_rows
    num_samples = data.num_samples
    max_samples_per_row = data.max_samples_per_row
    folder_name = data.folder_name

    # Validate that we have samples to evaluate
    if num_samples == 0 or len(sample_texts) == 0:
        print(f"\nWARNING: No samples found for subject '{subject}' in {input_csv}")
        print(
            f"   Skipping evaluation. Please check if the CSV file has valid text data."
        )
        return

    # Load embedding model
    print(f"\nLoading SentenceTransformer model: {model_name}")
    model = SentenceTransformer(model_name)
    model.eval()

    # Encode achievement standards
    print("Encoding achievement standards...")
    emb_contents = model.encode(
        contents, convert_to_tensor=True, show_progress_bar=True
    )

    # Encode all sample texts
    print("Encoding sample texts...")
    emb_samples = model.encode(
        sample_texts, convert_to_tensor=True, show_progress_bar=True
    )

    # Compute cosine similarity matrix
    print("Computing cosine similarity matrix...")
    sims = util.cos_sim(emb_samples, emb_contents)

    # Top-k accuracy
    # Filter topk_list to only include k values that don't exceed num_standards
    original_topk_list = [1, 3, 10, 20, 40]
    topk_list = [k for k in original_topk_list if k <= num_rows]

    # Warn if any k values were filtered out
    skipped_k = [k for k in original_topk_list if k > num_rows]
    if skipped_k:
        print(
            f"Note: Skipping top-k accuracy for k={skipped_k} as num_standards={num_rows} is less than k"
        )

    acc_dict = {}

    for k in topk_list:
        # Additional safety check (should not be needed after filtering, but just in case)
        actual_k = min(k, num_rows)
        topk_indices = torch.topk(sims, k=actual_k, dim=1).indices.cpu().numpy()
        correct = sum(
            t in [codes[i] for i in idxs] for t, idxs in zip(true_codes, topk_indices)
        )
        acc_dict[f"top{k}_acc"] = correct / len(true_codes)

    # Mean Reciprocal Rank (MRR)
    code_to_index = {c: i for i, c in enumerate(codes)}
    reciprocal_ranks = []
    for t, sim_row in zip(true_codes, sims):
        if t not in code_to_index:
            reciprocal_ranks.append(0)
            continue
        true_idx = code_to_index[t]
        sorted_indices = torch.argsort(sim_row, descending=True)
        rank = (sorted_indices == true_idx).nonzero(as_tuple=True)[0].item() + 1
        reciprocal_ranks.append(1 / rank)
    mrr = np.mean(reciprocal_ranks)

    # Print summary
    print("\n=== Cosine Similarity Baseline Evaluation ===")
    print(f"Model: {model_name}")
    print(f"Subject: {subject}")
    print(f"Samples evaluated: {num_samples}")

    for k in topk_list:
        print(f"Top-{k} Accuracy: {acc_dict[f'top{k}_acc']:.4f}")

    print(f"Mean Reciprocal Rank (MRR): {mrr:.4f}")
    print(f"Max Samples per Row: {max_samples_per_row}")

    result_entry = {}

    # Add folder name if detected
    if folder_name:
        result_entry["folder"] = folder_name

    # JSON logging
    result_entry.update(
        {
            "model_name": model_name,
            "subject": subject,
            "num_standards": num_rows,
            "max_samples_per_row": int(max_samples_per_row),
            "total_samples": num_samples,
            **{k: round(float(v), 4) for k, v in acc_dict.items()},
            "mrr": round(float(mrr), 4),
        }
    )

    # Load existing JSON if exists
    os.makedirs(os.path.dirname(json_path), exist_ok=True)
    if os.path.exists(json_path):
        try:
            with open(json_path, "r", encoding="utf-8") as f:
                results = json.load(f)
        except json.JSONDecodeError:
            results = []
    else:
        results = []

    # Update or append
    replaced = False
    for i, r in enumerate(results):
        if (
            r["model_name"] == result_entry["model_name"]
            and r["subject"] == result_entry["subject"]
            and r["num_standards"] == result_entry["num_standards"]
            and r["total_samples"] == result_entry["total_samples"]
            and r.get("max_samples_per_row") == result_entry["max_samples_per_row"]
        ):
            results[i] = result_entry  # 덮어쓰기
            replaced = True
            print(f"Updated existing entry for subject '{subject}' in {json_path}")
            break

    if not replaced:
        results.append(result_entry)
        print(f"Appended new entry for subject '{subject}' to {json_path}")

    # Save file
    with open(json_path, "w", encoding="utf-8") as f:
        json.dump(results, f, ensure_ascii=False, indent=4)
    print(f"Results saved to {json_path}")


if __name__ == "__main__":
    parser = argparse.ArgumentParser(
        description="Evaluate cosine-similarity-based curriculum mapping accuracy."
    )
    parser.add_argument(
        "--input_csv", type=str, required=True, help="Path to input CSV file."
    )
    parser.add_argument(
        "--model_name",
        type=str,
        default="jhgan/ko-sroberta-multitask",
        help="SentenceTransformer model name (default: jhgan/ko-sroberta-multitask).",
    )
    parser.add_argument(
        "--encoding", type=str, help="CSV encoding (default: auto-detect)."
    )
    parser.add_argument(
        "--json_path",
        type=str,
        default=None,
        help="Path to JSON log file (default: {PROJECT_ROOT}/output/cosine_similarity/results.json).",
    )
    parser.add_argument(
        "--max-samples-per-row",
        type=int,
        default=None,
        help="Maximum number of text samples to evaluate per row (default: auto-detect).",
    )
    args = parser.parse_args()

    set_predict_random_seed(42)
    evaluate_cosine_similarity_baseline(
        args.input_csv,
        args.model_name,
        encoding=args.encoding,
        json_path=args.json_path,
        max_samples_per_row=args.max_samples_per_row,
    )
=======
import argparse
import json
import os
import sys
from pathlib import Path

import numpy as np
import torch
from sentence_transformers import SentenceTransformer, util
from tqdm import tqdm

# Get project root (3 levels up from this file)
PROJECT_ROOT = Path(__file__).resolve().parent.parent.parent
sys.path.insert(0, str(PROJECT_ROOT))

from src.utils.data_loader import load_evaluation_data
from src.utils.random_seed import set_predict_random_seed


def evaluate_cosine_similarity_baseline(
    input_csv: str,
    model_name: str,
    encoding: str | None,
    json_path: str = None,
    max_samples_per_row: int = None,
):
    if json_path is None:
        json_path = PROJECT_ROOT / "output" / "cosine_similarity" / "results.json"
    json_path = str(json_path)

    # Load and preprocess data
    data = load_evaluation_data(input_csv, encoding, max_samples_per_row)

    # Extract data for convenience
    contents = data.contents
    codes = data.codes
    sample_texts = data.sample_texts
    true_codes = data.samples_true_codes
    subject = data.subject
    num_rows = data.num_rows
    num_samples = data.num_samples
    max_samples_per_row = data.max_samples_per_row
    folder_name = data.folder_name

    # Validate that we have samples to evaluate
    if num_samples == 0 or len(sample_texts) == 0:
        print(f"\nWARNING: No samples found for subject '{subject}' in {input_csv}")
        print(
            f"   Skipping evaluation. Please check if the CSV file has valid text data."
        )
        return

    # Load embedding model
    print(f"\nLoading SentenceTransformer model: {model_name}")
    model = SentenceTransformer(model_name)
    model.eval()

    # Encode achievement standards
    print("Encoding achievement standards...")
    emb_contents = model.encode(
        contents, convert_to_tensor=True, show_progress_bar=True
    )

    # Encode all sample texts
    print("Encoding sample texts...")
    emb_samples = model.encode(
        sample_texts, convert_to_tensor=True, show_progress_bar=True
    )

    # Compute cosine similarity matrix
    print("Computing cosine similarity matrix...")
    sims = util.cos_sim(emb_samples, emb_contents)

    # Top-k accuracy
    # Filter topk_list to only include k values that don't exceed num_standards
    original_topk_list = [1, 3, 10, 20, 40]
    topk_list = [k for k in original_topk_list if k <= num_rows]

    # Warn if any k values were filtered out
    skipped_k = [k for k in original_topk_list if k > num_rows]
    if skipped_k:
        print(
            f"Note: Skipping top-k accuracy for k={skipped_k} as num_standards={num_rows} is less than k"
        )

    acc_dict = {}

    for k in topk_list:
        # Additional safety check (should not be needed after filtering, but just in case)
        actual_k = min(k, num_rows)
        topk_indices = torch.topk(sims, k=actual_k, dim=1).indices.cpu().numpy()
        correct = sum(
            t in [codes[i] for i in idxs] for t, idxs in zip(true_codes, topk_indices)
        )
        acc_dict[f"top{k}_acc"] = correct / len(true_codes)

    # Mean Reciprocal Rank (MRR)
    code_to_index = {c: i for i, c in enumerate(codes)}
    reciprocal_ranks = []
    for t, sim_row in zip(true_codes, sims):
        if t not in code_to_index:
            reciprocal_ranks.append(0)
            continue
        true_idx = code_to_index[t]
        sorted_indices = torch.argsort(sim_row, descending=True)
        rank = (sorted_indices == true_idx).nonzero(as_tuple=True)[0].item() + 1
        reciprocal_ranks.append(1 / rank)
    mrr = np.mean(reciprocal_ranks)

    # Print summary
    print("\n=== Cosine Similarity Baseline Evaluation ===")
    print(f"Model: {model_name}")
    print(f"Subject: {subject}")
    print(f"Samples evaluated: {num_samples}")

    for k in topk_list:
        print(f"Top-{k} Accuracy: {acc_dict[f'top{k}_acc']:.4f}")

    print(f"Mean Reciprocal Rank (MRR): {mrr:.4f}")
    print(f"Max Samples per Row: {max_samples_per_row}")

    result_entry = {}

    # Add folder name if detected
    if folder_name:
        result_entry["folder"] = folder_name

    # JSON logging
    result_entry.update(
        {
            "model_name": model_name,
            "subject": subject,
            "num_standards": num_rows,
            "max_samples_per_row": int(max_samples_per_row),
            "total_samples": num_samples,
            **{k: round(float(v), 4) for k, v in acc_dict.items()},
            "mrr": round(float(mrr), 4),
        }
    )

    # Load existing JSON if exists
    os.makedirs(os.path.dirname(json_path), exist_ok=True)
    if os.path.exists(json_path):
        try:
            with open(json_path, "r", encoding="utf-8") as f:
                results = json.load(f)
        except json.JSONDecodeError:
            results = []
    else:
        results = []

    # Update or append
    replaced = False
    for i, r in enumerate(results):
        if (
            r["model_name"] == result_entry["model_name"]
            and r["subject"] == result_entry["subject"]
            and r["num_standards"] == result_entry["num_standards"]
            and r["total_samples"] == result_entry["total_samples"]
            and r.get("max_samples_per_row") == result_entry["max_samples_per_row"]
        ):
            results[i] = result_entry  # 덮어쓰기
            replaced = True
            print(f"Updated existing entry for subject '{subject}' in {json_path}")
            break

    if not replaced:
        results.append(result_entry)
        print(f"Appended new entry for subject '{subject}' to {json_path}")

    # Save file
    with open(json_path, "w", encoding="utf-8") as f:
        json.dump(results, f, ensure_ascii=False, indent=4)
    print(f"Results saved to {json_path}")


if __name__ == "__main__":
    parser = argparse.ArgumentParser(
        description="Evaluate cosine-similarity-based curriculum mapping accuracy."
    )
    parser.add_argument(
        "--input_csv", type=str, required=True, help="Path to input CSV file."
    )
    parser.add_argument(
        "--model_name",
        type=str,
        default="jhgan/ko-sroberta-multitask",
        help="SentenceTransformer model name (default: jhgan/ko-sroberta-multitask).",
    )
    parser.add_argument(
        "--encoding", type=str, help="CSV encoding (default: auto-detect)."
    )
    parser.add_argument(
        "--json_path",
        type=str,
        default=None,
        help="Path to JSON log file (default: {PROJECT_ROOT}/output/cosine_similarity/results.json).",
    )
    parser.add_argument(
        "--max-samples-per-row",
        type=int,
        default=None,
        help="Maximum number of text samples to evaluate per row (default: auto-detect).",
    )
    args = parser.parse_args()

    set_predict_random_seed(42)
    evaluate_cosine_similarity_baseline(
        args.input_csv,
        args.model_name,
        encoding=args.encoding,
        json_path=args.json_path,
        max_samples_per_row=args.max_samples_per_row,
    )
>>>>>>> 43fd3f10
<|MERGE_RESOLUTION|>--- conflicted
+++ resolved
@@ -1,4 +1,3 @@
-<<<<<<< HEAD
 import argparse
 import json
 import os
@@ -36,7 +35,7 @@
     contents = data.contents
     codes = data.codes
     sample_texts = data.sample_texts
-    true_codes = data.true_codes
+    true_codes = data.samples_true_codes
     subject = data.subject
     num_rows = data.num_rows
     num_samples = data.num_samples
@@ -212,220 +211,4 @@
         encoding=args.encoding,
         json_path=args.json_path,
         max_samples_per_row=args.max_samples_per_row,
-    )
-=======
-import argparse
-import json
-import os
-import sys
-from pathlib import Path
-
-import numpy as np
-import torch
-from sentence_transformers import SentenceTransformer, util
-from tqdm import tqdm
-
-# Get project root (3 levels up from this file)
-PROJECT_ROOT = Path(__file__).resolve().parent.parent.parent
-sys.path.insert(0, str(PROJECT_ROOT))
-
-from src.utils.data_loader import load_evaluation_data
-from src.utils.random_seed import set_predict_random_seed
-
-
-def evaluate_cosine_similarity_baseline(
-    input_csv: str,
-    model_name: str,
-    encoding: str | None,
-    json_path: str = None,
-    max_samples_per_row: int = None,
-):
-    if json_path is None:
-        json_path = PROJECT_ROOT / "output" / "cosine_similarity" / "results.json"
-    json_path = str(json_path)
-
-    # Load and preprocess data
-    data = load_evaluation_data(input_csv, encoding, max_samples_per_row)
-
-    # Extract data for convenience
-    contents = data.contents
-    codes = data.codes
-    sample_texts = data.sample_texts
-    true_codes = data.samples_true_codes
-    subject = data.subject
-    num_rows = data.num_rows
-    num_samples = data.num_samples
-    max_samples_per_row = data.max_samples_per_row
-    folder_name = data.folder_name
-
-    # Validate that we have samples to evaluate
-    if num_samples == 0 or len(sample_texts) == 0:
-        print(f"\nWARNING: No samples found for subject '{subject}' in {input_csv}")
-        print(
-            f"   Skipping evaluation. Please check if the CSV file has valid text data."
-        )
-        return
-
-    # Load embedding model
-    print(f"\nLoading SentenceTransformer model: {model_name}")
-    model = SentenceTransformer(model_name)
-    model.eval()
-
-    # Encode achievement standards
-    print("Encoding achievement standards...")
-    emb_contents = model.encode(
-        contents, convert_to_tensor=True, show_progress_bar=True
-    )
-
-    # Encode all sample texts
-    print("Encoding sample texts...")
-    emb_samples = model.encode(
-        sample_texts, convert_to_tensor=True, show_progress_bar=True
-    )
-
-    # Compute cosine similarity matrix
-    print("Computing cosine similarity matrix...")
-    sims = util.cos_sim(emb_samples, emb_contents)
-
-    # Top-k accuracy
-    # Filter topk_list to only include k values that don't exceed num_standards
-    original_topk_list = [1, 3, 10, 20, 40]
-    topk_list = [k for k in original_topk_list if k <= num_rows]
-
-    # Warn if any k values were filtered out
-    skipped_k = [k for k in original_topk_list if k > num_rows]
-    if skipped_k:
-        print(
-            f"Note: Skipping top-k accuracy for k={skipped_k} as num_standards={num_rows} is less than k"
-        )
-
-    acc_dict = {}
-
-    for k in topk_list:
-        # Additional safety check (should not be needed after filtering, but just in case)
-        actual_k = min(k, num_rows)
-        topk_indices = torch.topk(sims, k=actual_k, dim=1).indices.cpu().numpy()
-        correct = sum(
-            t in [codes[i] for i in idxs] for t, idxs in zip(true_codes, topk_indices)
-        )
-        acc_dict[f"top{k}_acc"] = correct / len(true_codes)
-
-    # Mean Reciprocal Rank (MRR)
-    code_to_index = {c: i for i, c in enumerate(codes)}
-    reciprocal_ranks = []
-    for t, sim_row in zip(true_codes, sims):
-        if t not in code_to_index:
-            reciprocal_ranks.append(0)
-            continue
-        true_idx = code_to_index[t]
-        sorted_indices = torch.argsort(sim_row, descending=True)
-        rank = (sorted_indices == true_idx).nonzero(as_tuple=True)[0].item() + 1
-        reciprocal_ranks.append(1 / rank)
-    mrr = np.mean(reciprocal_ranks)
-
-    # Print summary
-    print("\n=== Cosine Similarity Baseline Evaluation ===")
-    print(f"Model: {model_name}")
-    print(f"Subject: {subject}")
-    print(f"Samples evaluated: {num_samples}")
-
-    for k in topk_list:
-        print(f"Top-{k} Accuracy: {acc_dict[f'top{k}_acc']:.4f}")
-
-    print(f"Mean Reciprocal Rank (MRR): {mrr:.4f}")
-    print(f"Max Samples per Row: {max_samples_per_row}")
-
-    result_entry = {}
-
-    # Add folder name if detected
-    if folder_name:
-        result_entry["folder"] = folder_name
-
-    # JSON logging
-    result_entry.update(
-        {
-            "model_name": model_name,
-            "subject": subject,
-            "num_standards": num_rows,
-            "max_samples_per_row": int(max_samples_per_row),
-            "total_samples": num_samples,
-            **{k: round(float(v), 4) for k, v in acc_dict.items()},
-            "mrr": round(float(mrr), 4),
-        }
-    )
-
-    # Load existing JSON if exists
-    os.makedirs(os.path.dirname(json_path), exist_ok=True)
-    if os.path.exists(json_path):
-        try:
-            with open(json_path, "r", encoding="utf-8") as f:
-                results = json.load(f)
-        except json.JSONDecodeError:
-            results = []
-    else:
-        results = []
-
-    # Update or append
-    replaced = False
-    for i, r in enumerate(results):
-        if (
-            r["model_name"] == result_entry["model_name"]
-            and r["subject"] == result_entry["subject"]
-            and r["num_standards"] == result_entry["num_standards"]
-            and r["total_samples"] == result_entry["total_samples"]
-            and r.get("max_samples_per_row") == result_entry["max_samples_per_row"]
-        ):
-            results[i] = result_entry  # 덮어쓰기
-            replaced = True
-            print(f"Updated existing entry for subject '{subject}' in {json_path}")
-            break
-
-    if not replaced:
-        results.append(result_entry)
-        print(f"Appended new entry for subject '{subject}' to {json_path}")
-
-    # Save file
-    with open(json_path, "w", encoding="utf-8") as f:
-        json.dump(results, f, ensure_ascii=False, indent=4)
-    print(f"Results saved to {json_path}")
-
-
-if __name__ == "__main__":
-    parser = argparse.ArgumentParser(
-        description="Evaluate cosine-similarity-based curriculum mapping accuracy."
-    )
-    parser.add_argument(
-        "--input_csv", type=str, required=True, help="Path to input CSV file."
-    )
-    parser.add_argument(
-        "--model_name",
-        type=str,
-        default="jhgan/ko-sroberta-multitask",
-        help="SentenceTransformer model name (default: jhgan/ko-sroberta-multitask).",
-    )
-    parser.add_argument(
-        "--encoding", type=str, help="CSV encoding (default: auto-detect)."
-    )
-    parser.add_argument(
-        "--json_path",
-        type=str,
-        default=None,
-        help="Path to JSON log file (default: {PROJECT_ROOT}/output/cosine_similarity/results.json).",
-    )
-    parser.add_argument(
-        "--max-samples-per-row",
-        type=int,
-        default=None,
-        help="Maximum number of text samples to evaluate per row (default: auto-detect).",
-    )
-    args = parser.parse_args()
-
-    set_predict_random_seed(42)
-    evaluate_cosine_similarity_baseline(
-        args.input_csv,
-        args.model_name,
-        encoding=args.encoding,
-        json_path=args.json_path,
-        max_samples_per_row=args.max_samples_per_row,
-    )
->>>>>>> 43fd3f10
+    )