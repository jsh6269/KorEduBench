--- conflicted
+++ resolved
@@ -111,11 +111,7 @@
     # === Check prompt length ===
     # Create a sample prompt to check length
     chat_messages = create_chat_classification_prompt(
-<<<<<<< HEAD
         sample_texts[0], samples_candidates[0], completion="", for_inference=True, few_shot=few_shot, subject=subject
-=======
-        sample_texts[0], samples_candidates[0], completion="", for_inference=True
->>>>>>> 43fd3f10
     )
     sample_prompt = tokenizer.apply_chat_template(
         chat_messages["messages"], tokenize=False, add_generation_prompt=True
