#!/usr/bin/env python3
"""
Check prompt length for LLM classification to ensure it doesn't exceed model limits.
"""

import csv
import os
import sys
from pathlib import Path

# Add project root to path
PROJECT_ROOT = Path(__file__).resolve().parent.parent
sys.path.insert(0, str(PROJECT_ROOT))

from transformers import AutoTokenizer

from src.utils.data_loader import load_evaluation_data
from src.utils.prompt import create_chat_classification_prompt


def check_prompt_length(
    input_csv: str,
    model_name: str,
    few_shot: bool,
    max_samples_per_row: int,
    max_total_samples: int,
    max_candidates: int,
):
    # Prepare tokenizer
    tokenizer = AutoTokenizer.from_pretrained(model_name)

    # === Load and preprocess data for the CSV ===
    print(f"\nLoading evaluation data from: {input_csv}")
    data = load_evaluation_data(
        input_csv=input_csv,
        encoding=None,
        max_samples_per_row=max_samples_per_row,
        max_total_samples=max_total_samples,
        max_candidates=max_candidates,
    )

    # Extract data for convenience
    contents = data.contents
    codes = data.codes
    sample_texts = data.sample_texts
    subject = data.subject
    num_rows = data.num_rows
    num_candidates = data.num_candidates
    num_samples = data.num_samples
    candidates = [(i + 1, codes[i], contents[i]) for i in range(num_candidates)]

    print("Prompt statistics:")
    print(f"  Subject: {subject}")
    print(f"  CSV: {Path(input_csv).name}")
    print(f"  Number of candidates: {len(candidates)}")

    # Build a sample prompt (first sample)
    chat_messages = create_chat_classification_prompt(
<<<<<<< HEAD
        sample_texts[0], candidates, completion="", for_inference=True, few_shot=few_shot, subject=subject
=======
        sample_texts[0], candidates, completion="", for_inference=True
>>>>>>> 43fd3f10
    )

    if hasattr(tokenizer, "apply_chat_template"):
        sample_prompt = tokenizer.apply_chat_template(
            chat_messages["messages"], tokenize=False, add_generation_prompt=True
        )
    else:
        # Fallback: simple concatenation if no chat template available
        sample_prompt = "\n".join(
            [m.get("content", "") for m in chat_messages.get("messages", [])]
        )

    sample_tokens = tokenizer(sample_prompt, return_tensors="pt")
    sample_prompt_length = int(sample_tokens["input_ids"].shape[1])

    print(f"  Sample prompt token length: {sample_prompt_length}")
    print(f"  Total samples: {num_samples}")

    # Compute total and average token counts across all samples
    total_tokens = 0
    for text in sample_texts:
        chat_messages = create_chat_classification_prompt(
<<<<<<< HEAD
            text, candidates, completion="", for_inference=True, few_shot=few_shot, subject=subject
=======
            text, candidates, completion="", for_inference=True
>>>>>>> 43fd3f10
        )
        if hasattr(tokenizer, "apply_chat_template"):
            prompt = tokenizer.apply_chat_template(
                chat_messages["messages"], tokenize=False, add_generation_prompt=True
            )
        else:
            prompt = "\n".join(
                [m.get("content", "") for m in chat_messages.get("messages", [])]
            )
        tokenized = tokenizer(prompt, return_tensors="pt")
        total_tokens += int(tokenized["input_ids"].shape[1])

    if num_samples > 0:
        avg_tokens = total_tokens / num_samples
        print(f"  Average prompt token length (all samples): {avg_tokens:.1f}")
        print(f"  Total prompt tokens (sum over all samples): {total_tokens}")
    else:
        avg_tokens = 0.0
        print("  No samples available.")

    return {
        "subject": subject,
        "csv": str(input_csv),
        "num_rows": int(num_rows),
        "num_candidates": int(num_candidates),
        "num_samples": int(num_samples),
        "sample_prompt_tokens": int(sample_prompt_length),
        "total_prompt_tokens": int(total_tokens),
        "avg_prompt_tokens": float(avg_tokens),
    }


if __name__ == "__main__":
    import argparse

    parser = argparse.ArgumentParser(
        description="Check prompt length for LLM classification across all CSVs in a folder"
    )
    parser.add_argument(
        "--input_dir",
        type=str,
        required=True,
        help="Path to folder containing CSV files",
    )
    parser.add_argument(
        "--model_name",
        type=str,
        default="Qwen/Qwen2.5-3B-Instruct",
        help="Model name for tokenizer",
    )
    parser.add_argument(
        "--output_path",
        type=str,
        default=None,
        help="Path to output file (default: {PROJECT_ROOT}/output/check_prompt_length/results.csv).",
    )
    parser.add_argument(
        "--max-samples-per-row",
        type=int,
        default=None,
        help="Max number of text samples to evaluate per row (default: auto-detect).",
    )
    parser.add_argument(
        "--max-total-samples",
        type=int,
        default=None,
        help="Max total number of samples, randomly sampled from all available (default: no limit).",
    )
    # Local model arguments
    parser.add_argument(
        "--device",
        type=str,
        default="cuda",
        help="Device for local model (cuda or cpu, ignored for API, default: cuda).",
    )

    parser.add_argument(
        "--few-shot",
        action="store_true",
        help="Use few-shot examples (default: False).",
    )
    parser.add_argument(
        "--max-candidates",
        type=int,
        default=200,
        help="Maximum number of candidate achievement standards to use (default: 200).",
    )

    args = parser.parse_args()

    # Set default output path if not provided
    if args.output_path is None:
        output_path = PROJECT_ROOT / "output" / "check_prompt_length" / "results.csv"
    else:
        output_path = Path(args.output_path)

    # Iterate CSVs in input_dir and aggregate results
    input_path = Path(args.input_dir)
    csv_files = sorted(input_path.rglob("*.csv"))
    if not csv_files:
        print(f"No CSV files found under: {args.input_dir}")
        sys.exit(0)

    results = []
    for csv_path in csv_files:
        r = check_prompt_length(
            input_csv=str(csv_path),
            model_name=args.model_name,
            few_shot=args.few_shot,
            max_samples_per_row=args.max_samples_per_row,
            max_total_samples=args.max_total_samples,
            max_candidates=args.max_candidates,
        )
        results.append(r)

    # Aggregate by subject and print summary
    from collections import defaultdict

    by_subject = defaultdict(
        lambda: {"num_files": 0, "total_samples": 0, "total_tokens": 0}
    )
    for r in results:
        s = r["subject"]
        by_subject[s]["num_files"] += 1
        by_subject[s]["total_samples"] += r["num_samples"]
        by_subject[s]["total_tokens"] += r["total_prompt_tokens"]

    print("\n=== Per-subject summary ===")
    overall_samples = 0
    overall_tokens = 0
    for subject in sorted(by_subject.keys()):
        info = by_subject[subject]
        avg = (
            (info["total_tokens"] / info["total_samples"])
            if info["total_samples"] > 0
            else 0.0
        )
        overall_samples += info["total_samples"]
        overall_tokens += info["total_tokens"]
        print(
            f"- {subject}: files={info['num_files']}, samples={info['total_samples']}, avg_tokens={avg:.1f}, total_tokens={info['total_tokens']}"
        )

    if overall_samples > 0:
        overall_avg = overall_tokens / overall_samples
        print(
            f"\nOverall: samples={overall_samples}, avg_tokens={overall_avg:.1f}, total_tokens={overall_tokens}"
        )
    else:
        print("\nOverall: No samples found.")

    # Save results to CSV
    os.makedirs(output_path.parent, exist_ok=True)
    with open(output_path, "w", encoding="utf-8", newline="") as f:
        fieldnames = [
            "subject",
            "num_rows",
            "num_candidates",
            "num_samples",
            "sample_prompt_tokens",
            "total_prompt_tokens",
            "avg_prompt_tokens",
        ]
        writer = csv.DictWriter(f, fieldnames=fieldnames)
        writer.writeheader()
        for r in results:
            # Write each result (exclude 'csv' field)
            row = {k: v for k, v in r.items() if k != "csv"}
            writer.writerow(row)

        # Add total row
        if overall_samples > 0:
            total_row = {
                "subject": "TOTAL",
                "num_rows": sum(r["num_rows"] for r in results),
                "num_candidates": "",  # Not meaningful to sum
                "num_samples": overall_samples,
                "sample_prompt_tokens": "",  # Not meaningful to sum
                "total_prompt_tokens": overall_tokens,
                "avg_prompt_tokens": round(overall_avg, 1),
            }
            writer.writerow(total_row)

    print(f"\n✓ Results saved to: {output_path}")<|MERGE_RESOLUTION|>--- conflicted
+++ resolved
@@ -56,11 +56,7 @@
 
     # Build a sample prompt (first sample)
     chat_messages = create_chat_classification_prompt(
-<<<<<<< HEAD
         sample_texts[0], candidates, completion="", for_inference=True, few_shot=few_shot, subject=subject
-=======
-        sample_texts[0], candidates, completion="", for_inference=True
->>>>>>> 43fd3f10
     )
 
     if hasattr(tokenizer, "apply_chat_template"):
@@ -83,11 +79,7 @@
     total_tokens = 0
     for text in sample_texts:
         chat_messages = create_chat_classification_prompt(
-<<<<<<< HEAD
             text, candidates, completion="", for_inference=True, few_shot=few_shot, subject=subject
-=======
-            text, candidates, completion="", for_inference=True
->>>>>>> 43fd3f10
         )
         if hasattr(tokenizer, "apply_chat_template"):
             prompt = tokenizer.apply_chat_template(
