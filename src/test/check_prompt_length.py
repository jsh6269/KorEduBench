--- conflicted
+++ resolved
@@ -57,15 +57,12 @@
 
     # Build a sample prompt (first sample)
     chat_messages = create_chat_classification_prompt(
-<<<<<<< HEAD
         sample_texts[0],
         candidates,
         completion="",
         for_inference=True,
         few_shot=few_shot,
-=======
-        sample_texts[0], candidates, completion="", for_inference=True, few_shot=few_shot, subject=subject
->>>>>>> bcbd11a4
+        subject=subject,
     )
 
     if hasattr(tokenizer, "apply_chat_template"):
@@ -88,7 +85,12 @@
     total_tokens = 0
     for text in sample_texts:
         chat_messages = create_chat_classification_prompt(
-            text, candidates, completion="", for_inference=True, few_shot=few_shot, subject=subject
+            text,
+            candidates,
+            completion="",
+            for_inference=True,
+            few_shot=few_shot,
+            subject=subject,
         )
         if hasattr(tokenizer, "apply_chat_template"):
             prompt = tokenizer.apply_chat_template(
